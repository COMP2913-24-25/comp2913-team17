<<<<<<< HEAD
"""Test client for the app, creates a test database for the tests to use."""

import pytest
import os
=======
"""Test client for the app, creates a test database."""

import pytest
import os
import shutil
>>>>>>> a24114d3
from main import create_app
from main.models import db
from bs4 import BeautifulSoup
from tests.test_utils import JsonClient

<<<<<<< HEAD
# Path to test database file
TEST_DB_PATH = 'database_test.db'
=======
# Names of database files
TEST_DB_PATH = 'database_test.db'
MAIN_DB_PATH = 'database.db'
>>>>>>> a24114d3

@pytest.fixture(scope="session")
def app():
    """Create a Flask app context for the tests"""
    import importlib
    import main
    importlib.reload(main)

    # Create an empty database
    os.environ['EMPTY_DB'] = '1'

<<<<<<< HEAD
    # Delete test database file if it exists
    if os.path.exists(f'./main/{TEST_DB_PATH}'):
        os.remove(f'./main/{TEST_DB_PATH}')

=======
    # Backup the main database if it exists
    if os.path.exists(f'./main/{MAIN_DB_PATH}'):
        print(f'\nBacking up main database to {MAIN_DB_PATH}.backup')
        shutil.copy2(f'./main/{MAIN_DB_PATH}', f'{MAIN_DB_PATH}.backup')
    
    # Delete test database file if it exists
    test_db_file = f'./main/{TEST_DB_PATH}'
    if os.path.exists(test_db_file):
        os.remove(test_db_file)

    # Create test app
>>>>>>> a24114d3
    app = create_app(testing=True, database_path=TEST_DB_PATH)
    app.config['WTF_CSRF_ENABLED'] = False

    with app.app_context():
        db.create_all()

    yield app

    # Clean up after all tests
    with app.app_context():
        db.session.remove()
        db.drop_all()
<<<<<<< HEAD

    # Remove the test database file
    if os.path.exists(f'./main/{TEST_DB_PATH}'):
        os.remove(f'./main/{TEST_DB_PATH}')
=======
        db.engine.dispose()

    # Remove the test database file
    if os.path.exists(test_db_file):
        os.remove(test_db_file)
    
    # Restore the main database from backup
    if os.path.exists(f'{MAIN_DB_PATH}.backup'):
        print(f'\nRestoring main database from {MAIN_DB_PATH}.backup')
        shutil.copy2(f'{MAIN_DB_PATH}.backup', f'./main/{MAIN_DB_PATH}')
        os.remove(f'{MAIN_DB_PATH}.backup')
>>>>>>> a24114d3

@pytest.fixture
def client(app):
    """Create a test client for the app"""
    with app.test_client() as client:
        yield client

@pytest.fixture
def json_client(client):
    """Create a JSON test client"""
    return JsonClient(client)

@pytest.fixture
def soup():
    """Return a BeautifulSoup parser for HTML content"""
    def _soup(html_content):
        return BeautifulSoup(html_content, 'html.parser')
    return _soup<|MERGE_RESOLUTION|>--- conflicted
+++ resolved
@@ -1,28 +1,16 @@
-<<<<<<< HEAD
-"""Test client for the app, creates a test database for the tests to use."""
-
-import pytest
-import os
-=======
 """Test client for the app, creates a test database."""
 
 import pytest
 import os
 import shutil
->>>>>>> a24114d3
 from main import create_app
 from main.models import db
 from bs4 import BeautifulSoup
 from tests.test_utils import JsonClient
 
-<<<<<<< HEAD
-# Path to test database file
-TEST_DB_PATH = 'database_test.db'
-=======
 # Names of database files
 TEST_DB_PATH = 'database_test.db'
 MAIN_DB_PATH = 'database.db'
->>>>>>> a24114d3
 
 @pytest.fixture(scope="session")
 def app():
@@ -34,12 +22,6 @@
     # Create an empty database
     os.environ['EMPTY_DB'] = '1'
 
-<<<<<<< HEAD
-    # Delete test database file if it exists
-    if os.path.exists(f'./main/{TEST_DB_PATH}'):
-        os.remove(f'./main/{TEST_DB_PATH}')
-
-=======
     # Backup the main database if it exists
     if os.path.exists(f'./main/{MAIN_DB_PATH}'):
         print(f'\nBacking up main database to {MAIN_DB_PATH}.backup')
@@ -51,7 +33,6 @@
         os.remove(test_db_file)
 
     # Create test app
->>>>>>> a24114d3
     app = create_app(testing=True, database_path=TEST_DB_PATH)
     app.config['WTF_CSRF_ENABLED'] = False
 
@@ -64,12 +45,6 @@
     with app.app_context():
         db.session.remove()
         db.drop_all()
-<<<<<<< HEAD
-
-    # Remove the test database file
-    if os.path.exists(f'./main/{TEST_DB_PATH}'):
-        os.remove(f'./main/{TEST_DB_PATH}')
-=======
         db.engine.dispose()
 
     # Remove the test database file
@@ -81,7 +56,6 @@
         print(f'\nRestoring main database from {MAIN_DB_PATH}.backup')
         shutil.copy2(f'{MAIN_DB_PATH}.backup', f'./main/{MAIN_DB_PATH}')
         os.remove(f'{MAIN_DB_PATH}.backup')
->>>>>>> a24114d3
 
 @pytest.fixture
 def client(app):

"""Contains the form input fields for creating auctions."""

from flask_wtf import FlaskForm
from flask_wtf.file import FileField, FileAllowed, FileSize
from wtforms import StringField, TextAreaField, DecimalField, SubmitField, BooleanField, SelectField
from wtforms.fields import DateTimeLocalField, MultipleFileField
from wtforms.validators import DataRequired, Length, NumberRange, ValidationError, Optional
from datetime import datetime, timedelta
from ..models import ManagerConfig, Category


class CreateAuctionForm(FlaskForm):
    """Form for creating a new auction item."""
    title = StringField('Title', validators=[
        DataRequired(),
        Length(min=10, max=256, message='Title must be 256 characters or less')
    ])

    description = TextAreaField('Description', validators=[
        DataRequired(message="Description is required"),
        Length(min=10, message='Description must be at least 10 characters')
    ])

    category_id = SelectField('Category', coerce=int, validators=[DataRequired(
        message="Please select a category"
    )])

    auction_end = DateTimeLocalField(
        'Auction End Time',
        validators=[DataRequired()],
        format='%Y-%m-%dT%H:%M'
    )

    minimum_price = DecimalField(
        'Minimum Price (£)',
        validators=[
            NumberRange(min=0.00, message='Minimum price cannot be negative')
        ],
        places=2,
        default=0.00
    )

    image = FileField('Image (optional)', validators=[
        FileAllowed(['jpg', 'png', 'jpeg'], '.jpg, .jpeg, or .png images only'),
        FileSize(max_size=1024 * 1024, message='Image must be 1MB or less')
    ])

    images = MultipleFileField(
    'Upload Images',
    validators=[Optional(), Length(max=5, message='You can upload up to 5 images only.')]
    )

    authenticate_item = BooleanField("Authenticate Item", default=False)

    submit = SubmitField('Create Auction')

    def __init__(self, *args, **kwargs):
        super(CreateAuctionForm, self).__init__(*args, **kwargs)

        # Get all categories and order by name
        categories = Category.query.order_by(Category.name).all()
        
        # Set the choices for the category select field
        self.category_id.choices = [
            (c.id, c.name) for c in categories
        ]
        
        # Store descriptions to use in the template
        self.category_descriptions = {
            c.id: c.description for c in categories if c.description
        }

    def validate_auction_end(self, field):
        try:
            days = ManagerConfig.query.filter_by(config_key='max_auction_duration').first()
            maximum_duration = timedelta(days=int(days.config_value))
        except:
            maximum_duration = timedelta(days=5)

        minimum_duration = timedelta(minutes=1)
        req_duration = self.auction_end.data - datetime.now()

        if self.auction_end.data <= datetime.now():
            raise ValidationError("Auction end must occur after auction start time.")
        elif req_duration > maximum_duration:
            raise ValidationError(f"Auction duration cannot be longer than {maximum_duration.days} days.")
<<<<<<< HEAD
        '''
=======
>>>>>>> 46f72142
        elif req_duration < minimum_duration:
            raise ValidationError("Auction duration must be at least an hour.")'
        '''<|MERGE_RESOLUTION|>--- conflicted
+++ resolved
@@ -77,17 +77,13 @@
         except:
             maximum_duration = timedelta(days=5)
 
-        minimum_duration = timedelta(minutes=1)
+        minimum_duration = timedelta(hours=1)
         req_duration = self.auction_end.data - datetime.now()
 
         if self.auction_end.data <= datetime.now():
             raise ValidationError("Auction end must occur after auction start time.")
         elif req_duration > maximum_duration:
             raise ValidationError(f"Auction duration cannot be longer than {maximum_duration.days} days.")
-<<<<<<< HEAD
-        '''
-=======
->>>>>>> 46f72142
+        task-seller-notification-ui
         elif req_duration < minimum_duration:
-            raise ValidationError("Auction duration must be at least an hour.")'
-        '''+            raise ValidationError("Auction duration must be at least an hour.")
<<<<<<< HEAD
/* availability-styles.css */

/* Availability Heading */
.availability-heading {
    font-family: var(--font-display);
    color: var(--accent-color);
    font-size: 2rem;
    margin-bottom: 1.5rem;
}

/* Availability Input & Select Styles (Table Elements) */
.availability-input,
.availability-select {
    width: 100%;
    border: 2px solid #222;
    border-radius: 0;
    background-color: #f7f7f7;
    color: #222;
    font-family: var(--font-mono);
    transition: border-color 0.3s ease, background-color 0.3s ease;
    padding: 0.5rem;
}

.availability-input:focus,
.availability-select:focus {
    outline: none;
    box-shadow: none;
    border-color: var(--accent-color);
    background-color: #fff;
}

/* Disabled state for inputs */
.disabled-input {
    background-color: #707070 !important;
    color: #FFF !important;
    cursor: not-allowed;
    opacity: 1;
}

@media screen and (max-width: 768px) {

  /* Adjusts heading size */
  .availability-heading {
    font-size: 1.5rem;
    margin-bottom: 1rem;
  }

  /* Increases the touch target sizes for input */
  .availability-input,
  .availability-select {
    padding: 0.75rem;
    font-size: 1rem;
  }

  button.btn {
    padding: 0.75rem 1rem;
    font-size: 1rem;
  }

  /* Reformats the table for mobile */
  table thead {
    display: none;
  }
  
  table,
  table tbody,
  table tr,
  table td {
    display: block;
    width: 100%;
  }
  
  table tr {
    margin-bottom: 1.5rem;
    border: 1px solid #ddd;
    padding: 0.5rem;
    border-radius: 4px;
  }
  
  table td {
    padding: 0.5rem 0;
    position: relative;
    text-align: left;
    border: none;
    border-bottom: 1px solid #eee;
  }
  
  table td:last-of-type {
    border-bottom: 0;
  }
  
  /* Updated labels for each table cell */
  table td:before {
    content: attr(data-label);
    display: block;
    font-weight: bold;
    margin-bottom: 0.25rem;
  }
  
  #availability-form {
    padding: 0 1rem;
  }
}
=======
/* availability-styles.css */

/* Availability Heading */
.availability-heading {
    font-family: var(--font-display);
    color: var(--accent-color);
    font-size: 2rem;
    margin-bottom: 1.5rem;
  }
  
  /* Availability Input & Select Styles (Table Elements) */
  .availability-input,
  .availability-select {
    width: 100%; /* Stretch to fill the cell */
    border: 2px solid #222;
    border-radius: 0;
    background-color: #f7f7f7;
    color: #222;
    font-family: var(--font-mono);
    transition: border-color 0.3s ease, background-color 0.3s ease;
    padding: 0.5rem;
  }
  
  .availability-input:focus,
  .availability-select:focus {
    outline: none;
    box-shadow: none;
    border-color: var(--accent-color);
    background-color: #fff;
  }

  /* Added for icon spacing consistency */
  .availability-icon {
    font-size: 1.2rem;
    vertical-align: middle;
  }

  
  /* Disabled state for table inputs/selects */
  .disabled-input {
    background-color: #707070 !important;
    color: #FFF !important;
    cursor: not-allowed;
    opacity: 1;
  }

  /* Responsive table for mobile devices */
@media screen and (max-width: 768px) {

  #dailyTable,
  #weeklyTable {
    display: block;
    width: 100%;
    overflow-x: auto;
    -webkit-overflow-scrolling: touch;
  }

  #dailyTable table,
  #weeklyTable table {
    width: 100%;
    border-collapse: collapse;
  }

  #dailyTable thead,
  #weeklyTable thead {
    display: none;
  }

  #dailyTable tr,
  #weeklyTable tr {
    display: block;
    margin-bottom: 1rem;
    border: 1px solid #ccc;
    border-radius: 8px;
    padding: 0.5rem;
  }

  #dailyTable td,
  #weeklyTable td {
    display: flex;
    justify-content: space-between;
    padding: 0.5rem 0.75rem;
    font-size: 0.95rem;
    border: none;
    border-bottom: 1px solid #e5e5e5;
  }

  #dailyTable td:last-child,
  #weeklyTable td:last-child {
    border-bottom: none;
  }

  #dailyTable td::before,
  #weeklyTable td::before {
    content: attr(data-label);
    font-weight: bold;
    color: #555;
    text-transform: uppercase;
    margin-right: 1rem;
    min-width: 110px;
    display: inline-block;
  }


}


>>>>>>> 8cfd777d
<|MERGE_RESOLUTION|>--- conflicted
+++ resolved
@@ -1,213 +1,107 @@
-<<<<<<< HEAD
-/* availability-styles.css */
-
-/* Availability Heading */
-.availability-heading {
-    font-family: var(--font-display);
-    color: var(--accent-color);
-    font-size: 2rem;
-    margin-bottom: 1.5rem;
-}
-
-/* Availability Input & Select Styles (Table Elements) */
-.availability-input,
-.availability-select {
-    width: 100%;
-    border: 2px solid #222;
-    border-radius: 0;
-    background-color: #f7f7f7;
-    color: #222;
-    font-family: var(--font-mono);
-    transition: border-color 0.3s ease, background-color 0.3s ease;
-    padding: 0.5rem;
-}
-
-.availability-input:focus,
-.availability-select:focus {
-    outline: none;
-    box-shadow: none;
-    border-color: var(--accent-color);
-    background-color: #fff;
-}
-
-/* Disabled state for inputs */
-.disabled-input {
-    background-color: #707070 !important;
-    color: #FFF !important;
-    cursor: not-allowed;
-    opacity: 1;
-}
-
-@media screen and (max-width: 768px) {
-
-  /* Adjusts heading size */
-  .availability-heading {
-    font-size: 1.5rem;
-    margin-bottom: 1rem;
-  }
-
-  /* Increases the touch target sizes for input */
-  .availability-input,
-  .availability-select {
-    padding: 0.75rem;
-    font-size: 1rem;
-  }
-
-  button.btn {
-    padding: 0.75rem 1rem;
-    font-size: 1rem;
-  }
-
-  /* Reformats the table for mobile */
-  table thead {
-    display: none;
-  }
-  
-  table,
-  table tbody,
-  table tr,
-  table td {
-    display: block;
-    width: 100%;
-  }
-  
-  table tr {
-    margin-bottom: 1.5rem;
-    border: 1px solid #ddd;
-    padding: 0.5rem;
-    border-radius: 4px;
-  }
-  
-  table td {
-    padding: 0.5rem 0;
-    position: relative;
-    text-align: left;
-    border: none;
-    border-bottom: 1px solid #eee;
-  }
-  
-  table td:last-of-type {
-    border-bottom: 0;
-  }
-  
-  /* Updated labels for each table cell */
-  table td:before {
-    content: attr(data-label);
-    display: block;
-    font-weight: bold;
-    margin-bottom: 0.25rem;
-  }
-  
-  #availability-form {
-    padding: 0 1rem;
-  }
-}
-=======
-/* availability-styles.css */
-
-/* Availability Heading */
-.availability-heading {
-    font-family: var(--font-display);
-    color: var(--accent-color);
-    font-size: 2rem;
-    margin-bottom: 1.5rem;
-  }
-  
-  /* Availability Input & Select Styles (Table Elements) */
-  .availability-input,
-  .availability-select {
-    width: 100%; /* Stretch to fill the cell */
-    border: 2px solid #222;
-    border-radius: 0;
-    background-color: #f7f7f7;
-    color: #222;
-    font-family: var(--font-mono);
-    transition: border-color 0.3s ease, background-color 0.3s ease;
-    padding: 0.5rem;
-  }
-  
-  .availability-input:focus,
-  .availability-select:focus {
-    outline: none;
-    box-shadow: none;
-    border-color: var(--accent-color);
-    background-color: #fff;
-  }
-
-  /* Added for icon spacing consistency */
-  .availability-icon {
-    font-size: 1.2rem;
-    vertical-align: middle;
-  }
-
-  
-  /* Disabled state for table inputs/selects */
-  .disabled-input {
-    background-color: #707070 !important;
-    color: #FFF !important;
-    cursor: not-allowed;
-    opacity: 1;
-  }
-
-  /* Responsive table for mobile devices */
-@media screen and (max-width: 768px) {
-
-  #dailyTable,
-  #weeklyTable {
-    display: block;
-    width: 100%;
-    overflow-x: auto;
-    -webkit-overflow-scrolling: touch;
-  }
-
-  #dailyTable table,
-  #weeklyTable table {
-    width: 100%;
-    border-collapse: collapse;
-  }
-
-  #dailyTable thead,
-  #weeklyTable thead {
-    display: none;
-  }
-
-  #dailyTable tr,
-  #weeklyTable tr {
-    display: block;
-    margin-bottom: 1rem;
-    border: 1px solid #ccc;
-    border-radius: 8px;
-    padding: 0.5rem;
-  }
-
-  #dailyTable td,
-  #weeklyTable td {
-    display: flex;
-    justify-content: space-between;
-    padding: 0.5rem 0.75rem;
-    font-size: 0.95rem;
-    border: none;
-    border-bottom: 1px solid #e5e5e5;
-  }
-
-  #dailyTable td:last-child,
-  #weeklyTable td:last-child {
-    border-bottom: none;
-  }
-
-  #dailyTable td::before,
-  #weeklyTable td::before {
-    content: attr(data-label);
-    font-weight: bold;
-    color: #555;
-    text-transform: uppercase;
-    margin-right: 1rem;
-    min-width: 110px;
-    display: inline-block;
-  }
-
-
-}
-
-
->>>>>>> 8cfd777d
+/* availability-styles.css */
+
+/* Availability Heading */
+.availability-heading {
+    font-family: var(--font-display);
+    color: var(--accent-color);
+    font-size: 2rem;
+    margin-bottom: 1.5rem;
+}
+
+/* Availability Input & Select Styles (Table Elements) */
+.availability-input,
+.availability-select {
+    width: 100%;
+    border: 2px solid #222;
+    border-radius: 0;
+    background-color: #f7f7f7;
+    color: #222;
+    font-family: var(--font-mono);
+    transition: border-color 0.3s ease, background-color 0.3s ease;
+    padding: 0.5rem;
+}
+
+.availability-input:focus,
+.availability-select:focus {
+    outline: none;
+    box-shadow: none;
+    border-color: var(--accent-color);
+    background-color: #fff;
+  }
+
+  /* Added for icon spacing consistency */
+  .availability-icon {
+    font-size: 1.2rem;
+    vertical-align: middle;
+  }
+
+  
+  /* Disabled state for table inputs/selects */
+  .disabled-input {
+    background-color: #707070 !important;
+    color: #FFF !important;
+    cursor: not-allowed;
+    opacity: 1;
+  }
+
+  /* Responsive table for mobile devices */
+@media screen and (max-width: 768px) {
+
+  #dailyTable,
+  #weeklyTable {
+    display: block;
+    width: 100%;
+    overflow-x: auto;
+    -webkit-overflow-scrolling: touch;
+  }
+
+  #dailyTable table,
+  #weeklyTable table {
+    width: 100%;
+    border-collapse: collapse;
+  }
+
+  #dailyTable thead,
+  #weeklyTable thead {
+    display: none;
+  }
+
+  #dailyTable tr,
+  #weeklyTable tr {
+    display: block;
+    margin-bottom: 1rem;
+    border: 1px solid #ccc;
+    border-radius: 8px;
+    padding: 0.5rem;
+  }
+
+  #dailyTable td,
+  #weeklyTable td {
+    display: flex;
+    justify-content: space-between;
+    padding: 0.5rem 0.75rem;
+    font-size: 0.95rem;
+    border: none;
+    border-bottom: 1px solid #e5e5e5;
+  }
+
+  #dailyTable td:last-child,
+  #weeklyTable td:last-child {
+    border-bottom: none;
+  }
+
+  #dailyTable td::before,
+  #weeklyTable td::before {
+    content: attr(data-label);
+    font-weight: bold;
+    color: #555;
+    text-transform: uppercase;
+    margin-right: 1rem;
+    min-width: 110px;
+    display: inline-block;
+  }
+
+
+}
+
+
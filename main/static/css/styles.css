--- conflicted
+++ resolved
@@ -1109,19 +1109,6 @@
   font-weight: bold;
   font-family: var(--font-display);
   text-transform: uppercase;
-<<<<<<< HEAD
-}
-
-.btn-group .btn[data-revenue-type="all"].active {
-  background-color: #007bff;
-  color: white;
-  border-color: #007bff;
-}
-
-.btn-group .btn[data-revenue-type="paid"].active {
-  background-color: #ff7f0e;
-  color: white;
-  border-color: #ff7f0e;
 }
 
 /* Update details styling */
@@ -1233,6 +1220,4 @@
     width: 100%;
   }
 
-=======
->>>>>>> 1518e961
 }
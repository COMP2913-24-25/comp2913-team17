--- conflicted
+++ resolved
@@ -1218,10 +1218,10 @@
 
 }
 
-<<<<<<< HEAD
 .form-warning {
   color: red;
-=======
+}
+
 .bid-count {
   padding-left: 5px;
   padding-right: 5px;
@@ -1332,5 +1332,4 @@
 #clear-all-notifications:hover {
   background-color: #dc3545;
   color: white;
->>>>>>> e06139c3
 }
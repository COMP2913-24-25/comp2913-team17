--- conflicted
+++ resolved
@@ -1,61 +1,16 @@
 // Check if the user wants to authenticate the item before submitting the form
 const authFee = $('meta[name="auth-fee"]').attr('content');
 
-// Create authentication confirmation modal
-$(document).ready(function() {
-  if ($('#authConfirmationModal').length === 0) {
-    $('body').append(`
-      <div class="modal fade" id="authConfirmationModal" tabindex="-1" aria-labelledby="authConfirmationModalLabel" aria-hidden="true">
-        <div class="modal-dialog">
-          <div class="modal-content">
-            <div class="modal-header">
-              <h5 class="modal-title" id="authConfirmationModalLabel">Confirm Authentication Request</h5>
-              <button type="button" class="btn-close" data-bs-dismiss="modal" aria-label="Close"></button>
-            </div>
-            <div class="modal-body">
-              <p>Are you sure you want to submit an authentication request?</p>
-              <p>The final fee will be <strong>${authFee}%</strong> of the final sale price if the item is authenticated.</p>
-            </div>
-            <div class="modal-footer">
-              <button type="button" class="btn btn-primary" id="confirm-auth-btn">Confirm</button>
-            </div>
-          </div>
-        </div>
-      </div>
-    `);
+$('#create-auction-form').on('submit', (e) => {
+  if ($('#authenticate-item').is(':checked')) {
+    if (!confirm(
+      'Are you sure you want to submit an authentication request?\n\n' +
+      `The final fee will be ${authFee}% of the final sale price if the item is authenticated.`
+    )) {
+      e.preventDefault();
+    }
   }
-<<<<<<< HEAD
-=======
-
-  // Store the form submission for later use
-  let formToSubmit = null;
-
-  // Handle the form submission
-  $('#create-auction-form').on('submit', function(e) {
-    if ($('#authenticate-item').is(':checked')) {
-      e.preventDefault(); // Prevent default form submission
-      formToSubmit = $(this); // Store the form
-      
-      // Show the confirmation modal
-      const authModal = new bootstrap.Modal(document.getElementById('authConfirmationModal'));
-      authModal.show();
-    }
-  });
-
-  // Handle the confirmation button click
-  $(document).on('click', '#confirm-auth-btn', function() {
-    // Hide the modal
-    const authModal = bootstrap.Modal.getInstance(document.getElementById('authConfirmationModal'));
-    authModal.hide();
-    
-    // Submit the form programmatically
-    if (formToSubmit) {
-      formToSubmit.off('submit'); // Remove the event handler to prevent infinite loop
-      formToSubmit.submit(); // Submit the form
-    }
-  });
->>>>>>> d8527869
-});
+})
 
 $(document).ready(function() {
   $('#upload-images').on('change', function() {

// Update user role in the database

$(document).ready(function() {
  $('.update-role-btn').on('click', async function() {
    const button = $(this);
    const originalText = button.html();
    const row = button.closest('tr');
    const userId = row.data('user-id');
    const select = row.find('.role-select');
    const newRole = select.val();
    
    // Loading animation
    button.html('<i class="fas fa-spinner fa-spin me-1"></i> Updating...');
    button.prop('disabled', true);

    if (newRole === '3') {
<<<<<<< HEAD
      if (!confirm('Are you sure you want to make this user a manager? This action cannot be undone.')) {
        // Restore button state
        button.html(originalText);
        button.prop('disabled', false);
        return;
      }
=======
      showManagerConfirmation(row, userId, newRole);
    } else {
      updateUserRole(row, userId, newRole);
>>>>>>> eb048740
    }
  });
  
  function showManagerConfirmation(row, userId, newRole) {
    console.log("Showing manager role confirmation for user:", userId);
    
    if ($('#managerConfirmationModal').length === 0) {
      $('body').append(`
        <div class="modal fade" id="managerConfirmationModal" tabindex="-1" aria-labelledby="managerConfirmationModalLabel" aria-hidden="true">
          <div class="modal-dialog">
            <div class="modal-content">
              <div class="modal-header">
                <h5 class="modal-title" id="managerConfirmationModalLabel">Confirm Manager Role Assignment</h5>
                <button type="button" class="btn-close" data-bs-dismiss="modal" aria-label="Close"></button>
              </div>
              <div class="modal-body">
                <p>Are you sure you want to make this user a manager?</p>
                <p><strong>Warning:</strong> This action cannot be undone and will give the user administrative privileges.</p>
              </div>
              <div class="modal-footer">
                <button type="button" class="btn btn-secondary" data-bs-dismiss="modal">Cancel</button>
                <button type="button" class="btn btn-danger" id="confirm-manager-btn">Yes, Assign Manager Role</button>
              </div>
            </div>
          </div>
        </div>
      `);
    }
    
    const managerModal = new bootstrap.Modal(document.getElementById('managerConfirmationModal'));
    managerModal.show();
    
    $('#confirm-manager-btn').off('click').on('click', function() {
      managerModal.hide();
      updateUserRole(row, userId, newRole);
    });
  }

  async function updateUserRole(row, userId, newRole) {
    try {
      const response = await csrfFetch(`/dashboard/api/users/${userId}/role`, {
        method: 'PATCH',
        body: JSON.stringify({ role: parseInt(newRole) })
      });
          
      const data = await response.json();
      
      // Cannot edit managers, remove from table
      if (newRole === '3') {
        row.fadeOut(300, function() {
          row.remove();
          // Re-apply filters after removing row
          if (typeof window.filterDashboardUsers === 'function') {
            window.filterDashboardUsers();
          }
        });
      } else if (data && data.new_role) {
        const oldRoleValue = row.find('.role-cell .badge').hasClass('bg-success') ? 2 : 1;
        
        if (data.new_role === 2) {
          row.find('.role-cell').html(`
            <div class="badge bg-success authentication-status">
              <i class="fas fa-user-graduate me-1"></i> EXPERT
            </div>
          `);
        } else {
          row.find('.role-cell').html(`
            <div class="badge bg-primary authentication-status">
              <i class="fas fa-user me-1"></i> USER
            </div>
          `);
        }
        
        row.find('.updated-cell').html(`
          <p>${data.updated_date}</p>
          <p>${data.updated_time}</p>
        `);
        
        // Hide row if appropriate
        const roleFilter = parseInt($('#role-filter').val());
        if (roleFilter !== 0 && roleFilter !== data.new_role) {
          row.fadeOut(300);
        }
        
        // Re-apply filters after updating the row
        if (typeof window.filterDashboardUsers === 'function') {
          window.filterDashboardUsers();
        }
      }
      
      // Restore button
      button.html(originalText);
      button.prop('disabled', false);
    } catch (error) {
      console.log('Error:', error);
      
      // Restore button
      button.html(originalText);
      button.prop('disabled', false);
      alert('There was an error updating the user role. Please try again.');
    }
  }
});<|MERGE_RESOLUTION|>--- conflicted
+++ resolved
@@ -14,18 +14,12 @@
     button.prop('disabled', true);
 
     if (newRole === '3') {
-<<<<<<< HEAD
       if (!confirm('Are you sure you want to make this user a manager? This action cannot be undone.')) {
         // Restore button state
         button.html(originalText);
         button.prop('disabled', false);
         return;
       }
-=======
-      showManagerConfirmation(row, userId, newRole);
-    } else {
-      updateUserRole(row, userId, newRole);
->>>>>>> eb048740
     }
   });
   

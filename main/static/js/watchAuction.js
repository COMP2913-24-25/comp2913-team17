--- conflicted
+++ resolved
@@ -1,9 +1,4 @@
 $(document).ready(function() {
-<<<<<<< HEAD
-=======
-    console.log("Watch auction script loaded");
-    
->>>>>>> eb048740
     // Initialise properly based on server state
     const initialButton = $('#watch-btn, #unwatch-btn');
 

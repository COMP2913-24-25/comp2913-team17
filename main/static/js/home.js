// Home page scripts

$(document).ready(function() {
  // Initial update of all countdowns
  $('.countdown').each(function() {
    updateCountdown($(this));
  });
  
  // Update urgent countdowns every second
  setInterval(function() {
    $('.countdown-urgent').each(function() {
      updateCountdown($(this));
    });
  }, 1000);
  
  // Update other countdowns every minute
  setInterval(function() {
    $('.countdown').not('.countdown-urgent, .countdown-ended').each(function() {
      updateCountdown($(this));
    });
  }, 60000);
  
  // Function to apply filters and sorting
  function applyFiltersAndSort() {
    const searchTerm = $('#search-bar').val().toLowerCase().trim();
    const categoryFilter = $('#category-filter').val();
    const typeFilter = $('#type-filter').val();
    const authenticatedOnly = $('#authenticated-only').is(':checked');
    const sortOption = $('#sort-filter').val();
    
    let items = $('.auction-grid-wrapper').get(); // Get all items as an array
    let visibleItems = 0;
    
    // Filter items
    items.forEach(function(item) {
      const $item = $(item);
      const title = $item.data('title').toLowerCase();
      const category = $item.find('.category').data('category');
      const auctionEndElement = $item.find('.countdown');
      const isEnded = auctionEndElement.hasClass('countdown-ended');
      const authStatus = $item.find('.authentication-status').data('authentication');
      
      // Type filter: 1 = Live Auctions, 2 = Ended Auctions
      let passesTypeFilter = true;
      if (typeFilter === "1") {
        passesTypeFilter = !isEnded;
      } else if (typeFilter === "2") {
        passesTypeFilter = isEnded;
      }
      
      // Category filter
      let passesCategoryFilter = true;
      if (categoryFilter && categoryFilter !== "") {
        passesCategoryFilter = (category == categoryFilter);
      }
      
      // Authentication filter, 2 = Authenticated
      let passesAuthFilter = true;
      if (authenticatedOnly) {
        passesAuthFilter = (authStatus == 2);
      }
      
      // Search term filter
      let passesSearchFilter = true;
      if (searchTerm !== "") {
        passesSearchFilter = title.includes(searchTerm);
      }
      
      // Show/hide based on all filters
      if (passesTypeFilter && passesCategoryFilter && passesAuthFilter && passesSearchFilter) {
        $item.show();
        visibleItems++;
      } else {
        $item.hide();
      }
    });
    
    // Sort visible items
    items.sort(function(a, b) {
      const $a = $(a);
      const $b = $(b);
      const isAVisible = $a.is(':visible');
      const isBVisible = $b.is(':visible');
      
      // Prioritize visible items
      if (isAVisible && !isBVisible) return -1;
      if (!isAVisible && isBVisible) return 1;
      if (!isAVisible && !isBVisible) return 0;
      
      // Both visible, apply sorting
      switch (sortOption) {
        case 'price-low-high':
          return parseFloat($a.data('price')) - parseFloat($b.data('price'));
        case 'price-high-low':
          return parseFloat($b.data('price')) - parseFloat($a.data('price'));
        case 'ending-soonest':
          const isAEnded = $a.find('.countdown').hasClass('countdown-ended');
          const isBEnded = $b.find('.countdown').hasClass('countdown-ended');
          // If one is ended and the other isn't, ended goes to the bottom
          if (isAEnded && !isBEnded) return 1;
          if (!isAEnded && isBEnded) return -1;
          // Both active or both ended, sort by end time ascending
          return new Date($a.data('end')) - new Date($b.data('end'));
        case 'ending-latest':
          return new Date($b.data('end')) - new Date($a.data('end'));
        case 'title-a-z':
          return $a.data('title').localeCompare($b.data('title'));
        default:
          return 0; // Fallback, no sorting
      }
    });
    
    // Re-append sorted items to container with animation reset
    const $container = $('#auction-container');
    $container.empty();
    items.forEach(function(item, index) {
      const $item = $(item);
      // Reset AOS attributes and classes for re-animation
      $item.removeClass('aos-init aos-animate')
           .attr('data-aos', 'fade-up')
           .attr('data-aos-delay', index * 50);
      $container.append($item);
    });
    
    // Use a slight delay to ensure DOM updates before triggering animations
    setTimeout(function() {
      AOS.refreshHard(); // Force re-animation of all items
    }, 50);
    
    // Show or hide the "no results" message
    if (visibleItems === 0) {
      $('#no-results').removeClass('d-none');
    } else {
      $('#no-results').addClass('d-none');
    }
  }
  
  // Event listeners for filters and sorting
  $('#search-bar').on('input', applyFiltersAndSort);
  $('#category-filter').on('change', applyFiltersAndSort);
  $('#type-filter').on('change', applyFiltersAndSort);
  $('#authenticated-only').on('change', applyFiltersAndSort);
  $('#sort-filter').on('change', applyFiltersAndSort);
  
<<<<<<< HEAD
  $('#type-filter').on('change', function() {
    $('#auction-type').text($(this).find('option:selected').text());
    sessionStorage.setItem('lastType', $(this).val());
    applyFilters();
  });
  
  $('#authenticated-only').on('change', function() {
    applyFilters();
  });
=======
  // Initial application of filters and sorting
  applyFiltersAndSort();
>>>>>>> eb048740
  
  function updateCountdown(element) {
    const endTime = element.data('end');
    const now = new Date();
    const target = new Date(endTime);
    const delta = target - now;
    
    // If auction has ended
    if (now >= target) {
      element.text('Auction ended');
      element.removeClass('countdown-active countdown-urgent').addClass('countdown-ended');

      // If the authentication was pending, then it's been cancelled
      const authStatusElement = element.closest('.auction-info').find('.authentication-status');
      
      if (authStatusElement.data('authentication') == 1) {
          authStatusElement.attr('data-authentication', '4');
          authStatusElement.removeClass('bg-warning').addClass('bg-secondary');
          authStatusElement.html('<i class="fas fa-question-circle me-1"></i> NOT AUTHENTICATED');
      }
      return;
    }
    
    const seconds = Math.floor(delta / 1000);
    const minutes = Math.floor(delta / (1000 * 60));
    
    // If less than 1 minute, make urgent and show seconds
    if (minutes <= 1) {
      element.removeClass('countdown-active').addClass('countdown-urgent');
      element.text('Ends in ' + (seconds + (seconds === 1 ? ' second' : ' seconds')));
    } else {
      // Otherwise, normal countdown
      element.removeClass('countdown-urgent').addClass('countdown-active');
      element.text(getTimeRemaining(endTime));
    }
  }
  
  function getTimeRemaining(datetime) {
    const now = new Date();
    const target = new Date(datetime);
    const delta = target - now;
    
    const minutes = Math.floor(delta / (1000 * 60));
    const hours = Math.floor(delta / (1000 * 60 * 60));
    const days = Math.floor(delta / (1000 * 60 * 60 * 24));
    
    if (hours < 1) {
      return 'Ends in ' + (minutes < 2 ? '1 minute' : `${minutes} minutes`);
    } else if (days < 1) {
      return 'Ends in ' + (hours < 2 ? '1 hour' : `${hours} hours`);
    } else {
      return 'Ends in ' + (days < 2 ? '1 day' : `${days} days`);
    }
  }

  // Hero typing effect
  const wordElement = $('#rotating-word');
  const containerElement = $('#rotating-word-container');
  const categoryNames = [
    'ANTIQUES.',
    'ART.',
    'BOOKS.',
    'COLLECTIBLES.',
    'ELECTRONICS.',
    'FASHION.',
    'FURNITURE.',
    'INSTRUMENTS.',
    'TOYS.',
    'VEHICLES.',
    'TREASURES.'
  ];

  if (wordElement.length && containerElement.length && categoryNames.length) {
    // Set minimum width to accommodate the longest word
    let longestCat = '';
    for (const category of categoryNames) {
      if (category.length > longestCat.length) {
        longestCat = category;
      }
    }
    containerElement.css('min-width', ((longestCat.length + 20) * 20) + 'px');
    
    // Initialise with the first word already displayed
    let currentWordIndex = 0;
    let isDeleting = true;
    let currentText = 'TREASURES.';
    let typingSpeed = 100;
    let isFirstCycle = true;
    
    function typeEffect() {
      const currentWord = categoryNames[currentWordIndex];
      
      if (isDeleting) {
        // Deleting text
        currentText = currentText.substring(0, currentText.length - 1);
        typingSpeed = 75;
      } else {
        // Typing text
        currentText = currentWord.substring(0, currentText.length + 1);
        typingSpeed = 150;
      }

      // Ensure element never displays as completely empty or the layout will break
      const displayText = currentText === '' ? '\u200B' : currentText;
      wordElement.text(displayText);
      
      // Word cycling logic
      if (!isDeleting && currentText === currentWord) {
        // Finished typing the word, pause for 5s then start deleting
        typingSpeed = 5000;
        isDeleting = true;
      } else if (isDeleting && currentText === '') {
        isDeleting = false;
        
        if (isFirstCycle) {
          isFirstCycle = false;
        } else {
          currentWordIndex = (currentWordIndex + 1) % categoryNames.length;
        }
        typingSpeed = 500;
      }
      setTimeout(typeEffect, typingSpeed);
    }
    
    setTimeout(typeEffect, 1500);
  }

  // Initialize AOS Animations
  AOS.init({
    once: false, // Allow re-animation
    disable: 'mobile',
    duration: 800
  });
  
  // Reveal animations on scroll
  function reveal() {
    const reveals = document.querySelectorAll('.reveal');
    
    for (let i = 0; i < reveals.length; i++) {
      const windowHeight = window.innerHeight;
      const revealTop = reveals[i].getBoundingClientRect().top;
      const revealPoint = 150;
      
      if (revealTop < windowHeight - revealPoint) {
        reveals[i].classList.add('active');
      }
    }
  }
  
  window.addEventListener('scroll', reveal);
  reveal();

  // Set default filter to whatever it last was or live auctions
  const lastType = sessionStorage.getItem('lastType');
  if (lastType) {
    $('#type-filter').val(lastType);
  } else {
    $('#type-filter').val('1');
  }
  $('#type-filter').change();
});<|MERGE_RESOLUTION|>--- conflicted
+++ resolved
@@ -142,20 +142,8 @@
   $('#authenticated-only').on('change', applyFiltersAndSort);
   $('#sort-filter').on('change', applyFiltersAndSort);
   
-<<<<<<< HEAD
-  $('#type-filter').on('change', function() {
-    $('#auction-type').text($(this).find('option:selected').text());
-    sessionStorage.setItem('lastType', $(this).val());
-    applyFilters();
-  });
-  
-  $('#authenticated-only').on('change', function() {
-    applyFilters();
-  });
-=======
   // Initial application of filters and sorting
   applyFiltersAndSort();
->>>>>>> eb048740
   
   function updateCountdown(element) {
     const endTime = element.data('end');

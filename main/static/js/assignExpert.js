--- conflicted
+++ resolved
@@ -25,55 +25,148 @@
   $('.expert-select').trigger('change');
   
   // Assign an expert to an authentication request (Manual Assignment)
-  $('.assign-expert-btn').on('click', function() {
+  $('.assign-expert-btn').on('click', async function() {
     const row = $(this).closest('tr');
     const requestId = row.data('request-id');
-    const expertSelect = row.find('.expert-select');
-    const expert = expertSelect.val();
-    const expertName = expertSelect.find('option:selected').text();
-    const expertise = expertSelect.find('option:selected').data('expertise');
-    const availability = expertSelect.find('option:selected').data('availability');
-    
-    showAssignConfirmation('manual', {
-      requestId, 
-      expert, 
-      expertName, 
-      expertise, 
-      availability, 
-      row
-    });
-  });
-
-  $('.auto-assign-btn').on('click', function() {
+    const expert = row.find('.expert-select').val();
+
+    // Change assign button to spinner
+    $(this).html(`
+      <span class="spinner-border spinner-border-sm" role="status" aria-hidden="true"></span> 
+      Assigning...
+    `);
+    $(this).prop('disabled', true);
+
+    try {
+      const response = await csrfFetch(`/dashboard/api/assign-expert/${requestId}`, {
+        method: 'POST',
+        body: JSON.stringify({ expert: parseInt(expert) })
+      });
+      const data = await response.json();
+      
+      if (response.ok) {
+        // Show success message
+        alert('Expert assigned successfully');
+
+        // Remove the row with animation
+        row.fadeOut(300, function() {
+          $(this).remove();
+          checkEmptyTable();
+        });
+      } else {
+        // Show error and do not remove the row
+        alert(data.error || "Error assigning expert.");
+
+        // Reset the button
+        $(this).html(`<i class="fas fa-user-check me-1"></i> Assign`);
+        $(this).prop('disabled', false);
+      }
+    } catch (error) {
+      console.log('Error:', error);
+      alert("Error assigning expert.");
+
+      // Reset the button
+      $(this).html(`<i class="fas fa-user-check me-1"></i> Assign`);
+      $(this).prop('disabled', false);
+    }
+  });
+
+  $('.auto-assign-btn').on('click', async function() {
     const row = $(this).closest('tr');
     const requestId = row.data('request-id');
-    
-    showAssignConfirmation('auto', {
-      requestId,
-      row
-    });
+    const expertId = $(this).data('expert-id');
+
+    // Change Auto-Assign button to spinner
+    $(this).html(`
+      <span class="spinner-border spinner-border-sm" role="status" aria-hidden="true"></span> 
+      Assigning...
+    `);
+    $(this).prop('disabled', true);
+
+    try {
+      const response = await csrfFetch(`/dashboard/api/auto-assign-expert/${requestId}`, {
+        method: 'POST',
+        body: JSON.stringify({'recommendation': parseInt(expertId)})
+      });
+      const data = await response.json();
+      
+      if (response.ok) {
+        // Show success message
+        alert('Expert auto-assigned successfully');
+        window.location.reload();
+      } else {
+        // Show error and do not remove the row
+        alert(data.error || "Error auto-assigning expert.");
+
+        // Reset the button
+        $(this).html(`<i class="fas fa-user-check me-1"></i> Auto-Assign`);
+        $(this).prop('disabled', false);
+      }
+    } catch (error) {
+      console.log('Error:', error);
+      alert("Error auto-assigning expert.");
+
+      // Reset the button
+      $(this).html(`<i class="fas fa-user-check me-1"></i> Auto-Assign`);
+      $(this).prop('disabled', false);
+    }
   });
 
   $('#select-all-requests').on('change', function() {
     $('.request-checkbox').prop('checked', this.checked);
-  });
-
-  $('.bulk-auto-assign-btn').on('click', function() {
+    $('#mobile-select-all-requests').prop('checked', this.checked);
+  });
+
+  $('#mobile-select-all-requests').on('change', function() {
+    $('.request-checkbox').prop('checked', this.checked);
+    $('#select-all-requests').prop('checked', this.checked);
+  });
+
+  $('.bulk-auto-assign-btn').on('click', async function() {
     const selectedRows = $('.request-checkbox:checked').closest('tr');
     if (selectedRows.length === 0) {
       showErrorBanner('Please select at least one request to auto-assign.');
       return;
     }
 
+    // Change button to spinner
+    $(this).html(`
+      <span class="spinner-border spinner-border-sm" role="status" aria-hidden="true"></span> 
+      Assigning...
+    `);
+    $(this).prop('disabled', true);
+
     const requestIds = selectedRows.map(function() {
       return $(this).data('request-id');
     }).get();
 
-    showAssignConfirmation('bulk', {
-      requestIds,
-      selectedRows,
-      count: selectedRows.length
-    });
+    try {
+      const response = await csrfFetch('/dashboard/api/bulk-auto-assign-experts', {
+        method: 'POST',
+        body: JSON.stringify({ request_ids: requestIds })
+      });
+      const data = await response.json();
+
+      if (response.ok) {
+        // Show success message
+        alert('Bulk auto-assignment successful: ' + data.assignments.length + ' requests assigned.');
+        window.location.reload();
+      } else {
+        // Show error and do not remove rows
+        alert(data.error || "Error during bulk auto-assignment.");
+
+        // Reset the button
+        $(this).html('Bulk Auto-Assign');
+        $(this).prop('disabled', false);
+      }
+    } catch (error) {
+      console.log('Error:', error);
+      alert("Error during bulk auto-assignment.");
+
+      // Reset the button
+      $(this).html('Bulk Auto-Assign');
+      $(this).prop('disabled', false);
+    }
   });
 
   function checkEmptyTable() {
@@ -208,17 +301,7 @@
     });
   }
 
-<<<<<<< HEAD
-    // Change assign button to spinner
-    $(this).html(`
-      <span class="spinner-border spinner-border-sm" role="status" aria-hidden="true"></span> 
-      Assigning...
-    `);
-    $(this).prop('disabled', true);
-
-=======
   async function performManualAssignment(requestId, expert, row) {
->>>>>>> eb048740
     try {
       const response = await csrfFetch(`/dashboard/api/assign-expert/${requestId}`, {
         method: 'POST',
@@ -236,38 +319,6 @@
           checkEmptyTable();
         });
       } else {
-<<<<<<< HEAD
-        // Show error and do not remove the row
-        alert(data.error || "Error assigning expert.");
-
-        // Reset the button
-        $(this).html(`<i class="fas fa-user-check me-1"></i> Assign`);
-        $(this).prop('disabled', false);
-      }
-    } catch (error) {
-      console.log('Error:', error);
-      alert("Error assigning expert.");
-
-      // Reset the button
-      $(this).html(`<i class="fas fa-user-check me-1"></i> Assign`);
-      $(this).prop('disabled', false);
-    }
-  });
-
-  // Auto-assign the recommended expert to an authentication request
-  $('.auto-assign-btn').on('click', async function() {
-    const row = $(this).closest('tr');
-    const requestId = row.data('request-id');
-    const expertId = $(this).data('expert-id');
-
-    // Change Auto-Assign button to spinner
-    $(this).html(`
-      <span class="spinner-border spinner-border-sm" role="status" aria-hidden="true"></span> 
-      Assigning...
-    `);
-    $(this).prop('disabled', true);
-
-=======
         // Show error banner instead of alert
         showErrorBanner(data.error || "Error assigning expert.");
       }
@@ -279,68 +330,14 @@
   
   // Perform auto assignment after confirmation
   async function performAutoAssignment(requestId, row) {
->>>>>>> eb048740
     try {
       const response = await csrfFetch(`/dashboard/api/auto-assign-expert/${requestId}`, {
         method: 'POST',
-        body: JSON.stringify({'recommendation': parseInt(expertId)})
-      });
-      const data = await response.json();
-      
-      if (response.ok) {
-<<<<<<< HEAD
-        // Show success message
-        alert('Expert auto-assigned successfully');
-        window.location.reload();
-      } else {
-        // Show error and do not remove the row
-        alert(data.error || "Error auto-assigning expert.");
-
-        // Reset the button
-        $(this).html(`<i class="fas fa-user-check me-1"></i> Auto-Assign`);
-        $(this).prop('disabled', false);
-      }
-    } catch (error) {
-      console.log('Error:', error);
-      alert("Error auto-assigning expert.");
-
-      // Reset the button
-      $(this).html(`<i class="fas fa-user-check me-1"></i> Auto-Assign`);
-      $(this).prop('disabled', false);
-    }
-  });
-
-  // Toggle all checkboxes when "Select All" is clicked
-  $('#select-all-requests').on('change', function() {
-    $('.request-checkbox').prop('checked', this.checked);
-    $('#mobile-select-all-requests').prop('checked', this.checked);
-  });
-
-  $('#mobile-select-all-requests').on('change', function() {
-    $('.request-checkbox').prop('checked', this.checked);
-    $('#select-all-requests').prop('checked', this.checked);
-  });
-
-  // Bulk auto-assign selected requests
-  $('.bulk-auto-assign-btn').on('click', async function() {
-    const selectedRows = $('.request-checkbox:checked').closest('tr');
-    if (selectedRows.length === 0) {
-      alert('Please select at least one request to auto-assign.');
-      return;
-    }
-
-    // Change button to spinner
-    $(this).html(`
-      <span class="spinner-border spinner-border-sm" role="status" aria-hidden="true"></span> 
-      Assigning...
-    `);
-    $(this).prop('disabled', true);
-
-    const requestIds = selectedRows.map(function() {
-      return $(this).data('request-id');
-    }).get();
-
-=======
+        body: JSON.stringify({}) // No body needed, but keeping it consistent
+      });
+      const data = await response.json();
+      
+      if (response.ok) {
         // Show success banner instead of alert
         showSuccessBanner('Expert auto-assigned successfully');
 
@@ -361,7 +358,6 @@
   
   // Perform bulk auto assignment after confirmation
   async function performBulkAutoAssignment(requestIds, selectedRows) {
->>>>>>> eb048740
     try {
       const response = await csrfFetch('/dashboard/api/bulk-auto-assign-experts', {
         method: 'POST',
@@ -370,38 +366,6 @@
       const data = await response.json();
 
       if (response.ok) {
-<<<<<<< HEAD
-        // Show success message
-        alert('Bulk auto-assignment successful: ' + data.assignments.length + ' requests assigned.');
-        window.location.reload();
-      } else {
-        // Show error and do not remove rows
-        alert(data.error || "Error during bulk auto-assignment.");
-
-        // Reset the button
-        $(this).html('Bulk Auto-Assign');
-        $(this).prop('disabled', false);
-      }
-    } catch (error) {
-      console.log('Error:', error);
-      alert("Error during bulk auto-assignment.");
-
-      // Reset the button
-      $(this).html('Bulk Auto-Assign');
-      $(this).prop('disabled', false);
-    }
-  });
-
-  // Helper function to check if the table is empty and update UI
-  function checkEmptyTable() {
-    if ($('#auth-requests-card table tbody tr').length === 0) {
-      $('#auth-requests-card').replaceWith(`
-        <div class="empty-state">
-          <i class="fas fa-clipboard-check"></i>
-          <p class="empty-state-text">No pending authentication requests at this time.</p>
-        </div>
-      `);
-=======
         // Show success banner instead of alert
         showSuccessBanner('Bulk auto-assignment successful: ' + data.assignments.length + ' requests assigned.');
 
@@ -417,7 +381,6 @@
     } catch (error) {
       console.log('Error:', error);
       showErrorBanner("Error during bulk auto-assignment.");
->>>>>>> eb048740
     }
   }
 });
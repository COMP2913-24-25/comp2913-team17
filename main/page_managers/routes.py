from datetime import date, datetime, timedelta
from flask import render_template, redirect, url_for, flash
from flask_login import current_user, login_required
from ..models import User, ExpertAvailability, Category
from . import manager_page

@manager_page.route('/expert_availability')
@login_required
def expert_availability():
    # Only allow managers (role 3)
    if current_user.role != 3:
        flash("You are not authorized to access this page.", "error")
<<<<<<< HEAD
        return redirect(url_for("home_page.index"))
    
=======
        return redirect(url_for("index"))

>>>>>>> b1855be9
    today = date.today()

    # Build daily time slots (every hour from 08:00 to 20:00)
    time_slots = []
    slot_interval = 60  # minutes
    current_slot_dt = datetime(today.year, today.month, today.day, 8, 0)
    end_time_dt = datetime(today.year, today.month, today.day, 20, 0)
    while current_slot_dt < end_time_dt:
        time_slots.append(current_slot_dt.time())
        current_slot_dt += timedelta(minutes=slot_interval)

    # Compute the current timeslot (floor current time to the hour)
    current_time = datetime.now().time()
    current_slot = current_time.replace(minute=0, second=0, microsecond=0)

    # Get all experts (users with role 2)
    experts = User.query.filter_by(role=2).order_by(User.username.asc()).all()

    # For daily view: get each expert's availability for today
    daily_availability = {}
    for expert in experts:
        record = ExpertAvailability.query.filter_by(expert_id=expert.id, day=today).first()
        daily_availability[expert.id] = record

    # For weekly view: list of days from today to today+6 days
    days = [today + timedelta(days=i) for i in range(7)]
    weekly_availability = {}
    for expert in experts:
        weekly_availability[expert.id] = {}
        for d in days:
            rec = ExpertAvailability.query.filter_by(expert_id=expert.id, day=d).first()
            weekly_availability[expert.id][d] = rec.status if rec else False

    categories = Category.query.all()

    return render_template(
        'manager_expert_availability.html',
        today=today,
        time_slots=time_slots,
        experts=experts,
        daily_availability=daily_availability,
        days=days,
        weekly_availability=weekly_availability,
        current_time=current_time,
        current_slot=current_slot,
        timedelta=timedelta,
        categories=categories
    )
<|MERGE_RESOLUTION|>--- conflicted
+++ resolved
@@ -1,67 +1,62 @@
-from datetime import date, datetime, timedelta
-from flask import render_template, redirect, url_for, flash
-from flask_login import current_user, login_required
-from ..models import User, ExpertAvailability, Category
-from . import manager_page
-
-@manager_page.route('/expert_availability')
-@login_required
-def expert_availability():
-    # Only allow managers (role 3)
-    if current_user.role != 3:
-        flash("You are not authorized to access this page.", "error")
-<<<<<<< HEAD
-        return redirect(url_for("home_page.index"))
-    
-=======
-        return redirect(url_for("index"))
-
->>>>>>> b1855be9
-    today = date.today()
-
-    # Build daily time slots (every hour from 08:00 to 20:00)
-    time_slots = []
-    slot_interval = 60  # minutes
-    current_slot_dt = datetime(today.year, today.month, today.day, 8, 0)
-    end_time_dt = datetime(today.year, today.month, today.day, 20, 0)
-    while current_slot_dt < end_time_dt:
-        time_slots.append(current_slot_dt.time())
-        current_slot_dt += timedelta(minutes=slot_interval)
-
-    # Compute the current timeslot (floor current time to the hour)
-    current_time = datetime.now().time()
-    current_slot = current_time.replace(minute=0, second=0, microsecond=0)
-
-    # Get all experts (users with role 2)
-    experts = User.query.filter_by(role=2).order_by(User.username.asc()).all()
-
-    # For daily view: get each expert's availability for today
-    daily_availability = {}
-    for expert in experts:
-        record = ExpertAvailability.query.filter_by(expert_id=expert.id, day=today).first()
-        daily_availability[expert.id] = record
-
-    # For weekly view: list of days from today to today+6 days
-    days = [today + timedelta(days=i) for i in range(7)]
-    weekly_availability = {}
-    for expert in experts:
-        weekly_availability[expert.id] = {}
-        for d in days:
-            rec = ExpertAvailability.query.filter_by(expert_id=expert.id, day=d).first()
-            weekly_availability[expert.id][d] = rec.status if rec else False
-
-    categories = Category.query.all()
-
-    return render_template(
-        'manager_expert_availability.html',
-        today=today,
-        time_slots=time_slots,
-        experts=experts,
-        daily_availability=daily_availability,
-        days=days,
-        weekly_availability=weekly_availability,
-        current_time=current_time,
-        current_slot=current_slot,
-        timedelta=timedelta,
-        categories=categories
-    )
+from datetime import date, datetime, timedelta
+from flask import render_template, redirect, url_for, flash
+from flask_login import current_user, login_required
+from ..models import User, ExpertAvailability, Category
+from . import manager_page
+
+@manager_page.route('/expert_availability')
+@login_required
+def expert_availability():
+    # Only allow managers (role 3)
+    if current_user.role != 3:
+        flash("You are not authorized to access this page.", "error")
+        return redirect(url_for("home_page.index"))
+    
+    today = date.today()
+
+    # Build daily time slots (every hour from 08:00 to 20:00)
+    time_slots = []
+    slot_interval = 60  # minutes
+    current_slot_dt = datetime(today.year, today.month, today.day, 8, 0)
+    end_time_dt = datetime(today.year, today.month, today.day, 20, 0)
+    while current_slot_dt < end_time_dt:
+        time_slots.append(current_slot_dt.time())
+        current_slot_dt += timedelta(minutes=slot_interval)
+
+    # Compute the current timeslot (floor current time to the hour)
+    current_time = datetime.now().time()
+    current_slot = current_time.replace(minute=0, second=0, microsecond=0)
+
+    # Get all experts (users with role 2)
+    experts = User.query.filter_by(role=2).order_by(User.username.asc()).all()
+
+    # For daily view: get each expert's availability for today
+    daily_availability = {}
+    for expert in experts:
+        record = ExpertAvailability.query.filter_by(expert_id=expert.id, day=today).first()
+        daily_availability[expert.id] = record
+
+    # For weekly view: list of days from today to today+6 days
+    days = [today + timedelta(days=i) for i in range(7)]
+    weekly_availability = {}
+    for expert in experts:
+        weekly_availability[expert.id] = {}
+        for d in days:
+            rec = ExpertAvailability.query.filter_by(expert_id=expert.id, day=d).first()
+            weekly_availability[expert.id][d] = rec.status if rec else False
+
+    categories = Category.query.all()
+
+    return render_template(
+        'manager_expert_availability.html',
+        today=today,
+        time_slots=time_slots,
+        experts=experts,
+        daily_availability=daily_availability,
+        days=days,
+        weekly_availability=weekly_availability,
+        current_time=current_time,
+        current_slot=current_slot,
+        timedelta=timedelta,
+        categories=categories
+    )
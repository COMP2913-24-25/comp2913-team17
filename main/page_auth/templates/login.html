{% extends "base.html" %}

{% block title %}Login{% endblock %}

{% block content %}

<<<<<<< HEAD
<!-- Heading -->
<h1 class="mt-5 mb-4 text-center">Login</h1>
<!-- Form -->
<div id="user-form">
  <form action="#" method="POST" name="Login">
    {{  form.csrf_token }}
    <!-- Email -->
    <div class="form-group login-form">
      <label for="enter-email" class="form-label">Email</label>
      {{ form.email(class_="form-control required-field", placeholder="Enter your email address", id_="enter-email", maxlength_="100", autocomplete_="email") }}
      {% for error in form.email.errors %} 
      <div class="alert alert-danger" role="alert">{{ error }}</div>
      {% endfor %}
    </div>
    <!-- Password -->
    <div class="form-group login-form">
      <label for="enter-password" class="form-label">Password</label>
      {{ form.password(class_="form-control required-field", placeholder="Enter your password", id_="enter-password", autocomplete_="current-password") }}
      {% for error in form.password.errors %}
      <div class="alert alert-danger" role="alert">{{ error }}</div>
      {% endfor %}
    </div>
    <!-- Submit Buttons -->
    <div class="d-flex gap-2 mt-3">
      {{ form.submit(class_="btn btn-primary", placeholder="Login", id_="submit-login") }}
      <a class="btn btn-danger" href="{{ url_for('auth_page.oauth2_authorise', provider='google') }}">Login with Google</a>
=======
<div class="login-wrapper">

  <div class="login-graphic">
    <img src="{{ url_for('static', filename='images/logo.svg') }}" alt="Vintage Vault Logo" class="login-logo">
  </div>

  <div class="login-form-background">
    <div class="login-container">
      <!-- Heading -->
      <h2 class="mt-5 mb-4 text-left login-heading">Log in to your account</h2>
      <div class="text-left login-msg" style="margin: auto;">Welcome back! Choose a log in method:</div>
      <br>
      <div class="gap-2 google-login-container">
        <a href="{{ url_for('auth_page.oauth2_authorise', provider='google') }}" class="btn google-btn">
          <img class="google-icon" src="https://img.icons8.com/?size=100&id=17949&format=png&color=000000" alt="Google Icon"> Google
        </a>
      </div>
      <br>
      <div style="text-align: center; align-items: center;">
        <h1 class="email-login-break" style="font-size: 13px;">
          <span>or continue with email</span>
        </h1>
      </div>
      <br>
      <!-- Form -->
      <div id="user-form">
        <form action="#" method="POST" name="Login">
          {{  form.csrf_token }}
          <!-- Email -->
          <div class="form-group login-form">
            <!--<label for="enter-email" class="form-label">Email</label>-->
            <div class="user-container">
              <i class="fas fa-envelope"></i>
              {{ form.email(class_="form-control required-field", placeholder="Email", id_="enter-email", maxlength_="100", autocomplete_="email") }}
              {% for error in form.email.errors %} 
              <div class="alert alert-danger" role="alert">{{ error }}</div>
              {% endfor %}
            </div>
          </div>
          <!-- Password -->
          <div class="form-group login-form">
            <!--<label for="enter-password" class="form-label">Password</label>-->
            <div class="pass-container">
              <i class="fas fa-lock"></i>
              {{ form.password(class_="form-control required-field", 
                placeholder="Password",
                id_="enter-password", minlength_="8",
                maxlength_="24",
                autocomplete_="current-password") }}
            </div>
            {% for error in form.password.errors %}
            <div class="alert alert-danger" role="alert">{{ error }}</div>
            {% endfor %}
          </div>
          <!-- Submit Button -->
          <div class="d-flex gap-2 mt-3 login-button-container">
            {{ form.submit(class_="btn btn-primary", placeholder="Login", id_="submit-login") }}
          </div>
          <p class="text-end option-text mt-3">New here? <a href="{{ url_for('auth_page.register') }}">Register</a></p>
        </form>
      </div>
>>>>>>> 1bb1ea9e
    </div>
  </div>
</div>
<!-- Scripts -->

{% endblock %}<|MERGE_RESOLUTION|>--- conflicted
+++ resolved
@@ -4,34 +4,6 @@
 
 {% block content %}
 
-<<<<<<< HEAD
-<!-- Heading -->
-<h1 class="mt-5 mb-4 text-center">Login</h1>
-<!-- Form -->
-<div id="user-form">
-  <form action="#" method="POST" name="Login">
-    {{  form.csrf_token }}
-    <!-- Email -->
-    <div class="form-group login-form">
-      <label for="enter-email" class="form-label">Email</label>
-      {{ form.email(class_="form-control required-field", placeholder="Enter your email address", id_="enter-email", maxlength_="100", autocomplete_="email") }}
-      {% for error in form.email.errors %} 
-      <div class="alert alert-danger" role="alert">{{ error }}</div>
-      {% endfor %}
-    </div>
-    <!-- Password -->
-    <div class="form-group login-form">
-      <label for="enter-password" class="form-label">Password</label>
-      {{ form.password(class_="form-control required-field", placeholder="Enter your password", id_="enter-password", autocomplete_="current-password") }}
-      {% for error in form.password.errors %}
-      <div class="alert alert-danger" role="alert">{{ error }}</div>
-      {% endfor %}
-    </div>
-    <!-- Submit Buttons -->
-    <div class="d-flex gap-2 mt-3">
-      {{ form.submit(class_="btn btn-primary", placeholder="Login", id_="submit-login") }}
-      <a class="btn btn-danger" href="{{ url_for('auth_page.oauth2_authorise', provider='google') }}">Login with Google</a>
-=======
 <div class="login-wrapper">
 
   <div class="login-graphic">
@@ -93,7 +65,6 @@
           <p class="text-end option-text mt-3">New here? <a href="{{ url_for('auth_page.register') }}">Register</a></p>
         </form>
       </div>
->>>>>>> 1bb1ea9e
     </div>
   </div>
 </div>

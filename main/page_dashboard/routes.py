--- conflicted
+++ resolved
@@ -1,417 +1,410 @@
-"""Dashboard related routes."""
-
-from flask import render_template, jsonify, request
-from flask_login import login_required, current_user
-from datetime import date, datetime, timedelta
-from sqlalchemy import and_, or_, func
-from . import dashboard_page
-<<<<<<< HEAD
-from ..models import ExpertAvailability, db, User, AuthenticationRequest, ExpertAssignment, Item, ManagerConfig, WatchedItem
-=======
-from ..models import ExpertAvailability, db, User, AuthenticationRequest, ExpertAssignment, Item, ManagerConfig, Bid
->>>>>>> 804e6103
-
-
-def get_expert_availability(expert):
-    # Returns a string indicating the expert's availability for today.
-    today = date.today()
-    avail = None
-    if expert.expert_availabilities:
-        for a in expert.expert_availabilities:
-            if a.day == today:
-                avail = a
-                break
-    now = datetime.now().time()
-    if avail:
-        if avail.status:  # Expert is marked available in the record
-            if avail.start_time <= now < avail.end_time:
-                return "Currently available"
-            elif now < avail.start_time:
-                delta = (datetime.combine(today, avail.start_time) - datetime.combine(today, now)).seconds // 3600
-                return f"Available in {delta} hour{'s' if delta != 1 else ''}"
-            else:
-                return "Not available today"
-        else:
-            return "Not available today"
-    return "Availability not set"
-
-
-@dashboard_page.route('/')
-@login_required
-def index():
-    """Dashboard page."""
-    manager = {}
-    expert = {}
-    user = {}
-    now = datetime.now()
-
-    # Manager interface
-    if current_user.role == 3:
-        # Check manager configuration and set if not present
-        manager['base_fee'] = ManagerConfig.query.filter_by(config_key='base_platform_fee').first()
-        manager['authenticated_fee'] = ManagerConfig.query.filter_by(config_key='authenticated_platform_fee').first()
-        manager['max_duration'] = ManagerConfig.query.filter_by(config_key='max_auction_duration').first()
-
-        if not manager['base_fee']:
-            base_fee = ManagerConfig(config_key='base_platform_fee', config_value='1.00', description='Base platform fee percentage for standard items')
-            db.session.add(base_fee)
-            manager['base_fee'] = base_fee.config_value
-        else:
-            manager['base_fee'] = float(manager['base_fee'].config_value)
-
-        if not manager['authenticated_fee']:
-            authenticated_fee = ManagerConfig(config_key='authenticated_platform_fee', config_value='5.00', description='Platform fee percentage for authenticated items')
-            db.session.add(authenticated_fee)
-            manager['authenticated_fee'] = authenticated_fee.config_value
-        else:
-            manager['authenticated_fee'] = float(manager['authenticated_fee'].config_value)
-
-        if not manager['max_duration']:
-            max_duration = ManagerConfig(config_key='max_auction_duration', config_value='5', description='Maximum auction duration in days')
-            db.session.add(max_duration)
-            manager['max_duration'] = max_duration.config_value
-        else:
-            manager['max_duration'] = int(manager['max_duration'].config_value)
-
-        db.session.commit()
-
-        # Get all user roles except managers
-        manager['users'] = db.session.query(User).filter(User.role != 3).all()
-
-        # Get all pending authentication requests without valid assignments
-        pending_requests = AuthenticationRequest.query\
-            .filter(and_(
-                AuthenticationRequest.status == 1,
-                or_(
-                    ~AuthenticationRequest.expert_assignments.any(),
-                    ~AuthenticationRequest.expert_assignments.any(ExpertAssignment.status != 3)
-                )
-            )).all()
-        requests = []
-        for req in pending_requests:
-            eligible_experts = User.query\
-                .filter(and_(
-                    User.role == 2,
-                    User.id != req.requester_id,
-                    ~User.expert_assignments.any(
-                        ExpertAssignment.request_id == req.request_id
-                    )
-                )).all()
-            requests.append((req, eligible_experts))
-        manager['requests'] = requests
-
-        # Statistics Calculations
-        # Total Revenue (sum of highest bids for completed auctions)
-        completed_auctions = db.session.query(Item.item_id, func.max(Bid.bid_amount).label('highest_bid'))\
-            .join(Bid, Item.item_id == Bid.item_id)\
-            .filter(Item.auction_end < now)\
-            .group_by(Item.item_id)\
-            .subquery()
-        total_revenue = db.session.query(func.sum(completed_auctions.c.highest_bid)).scalar() or 0.0
-        manager['total_revenue'] = total_revenue
-
-        # Commission Income (based on base_fee and authenticated_fee)
-        authenticated_revenue = db.session.query(func.sum(completed_auctions.c.highest_bid))\
-            .join(Item, Item.item_id == completed_auctions.c.item_id)\
-            .join(AuthenticationRequest, AuthenticationRequest.item_id == Item.item_id)\
-            .filter(AuthenticationRequest.status == 2)\
-            .scalar() or 0.0
-        standard_revenue = total_revenue - authenticated_revenue
-        commission_income = (standard_revenue * (manager['base_fee'] / 100)) + (authenticated_revenue * (manager['authenticated_fee'] / 100))
-        manager['commission_income'] = commission_income
-        manager['commission_percentage'] = round((commission_income / total_revenue) * 100, 2) if total_revenue > 0 else 0.0
-
-        # Active Auctions
-        manager['active_auctions'] = Item.query.filter(and_(Item.auction_start <= now, Item.auction_end >= now)).count()
-
-        # Total Users
-        manager['user_count'] = User.query.count()
-
-        # Revenue Data for Chart (monthly revenue for last 6 months)
-        revenue_data = []
-        revenue_labels = []
-        for i in range(5, -1, -1):
-            start_date = now.replace(day=1, hour=0, minute=0, second=0, microsecond=0) - timedelta(days=i * 30)
-            end_date = start_date + timedelta(days=30)
-            monthly_revenue = db.session.query(func.sum(Bid.bid_amount))\
-                .join(Item, Item.item_id == Bid.item_id)\
-                .filter(and_(Item.auction_end >= start_date, Item.auction_end < end_date))\
-                .scalar() or 0.0
-            revenue_data.append(monthly_revenue)
-            revenue_labels.append(start_date.strftime('%b'))
-        manager['revenue_data'] = revenue_data
-        manager['revenue_labels'] = revenue_labels
-
-    # Expert interface
-    elif current_user.role == 2:
-        expert['pending'] = ExpertAssignment.query\
-            .filter(and_(ExpertAssignment.expert_id == current_user.id, ExpertAssignment.status == 1)).all()
-        expert['complete'] = ExpertAssignment.query\
-            .filter(and_(ExpertAssignment.expert_id == current_user.id, ExpertAssignment.status == 2)).all()
-
-<<<<<<< HEAD
-    # General User interface, all users can see their own auctions
-    user['auctions'] = Item.query.filter_by(seller_id=current_user.id).all()[::-1
-    # Add watched items
-    watched_items = db.session.query(Item)\
-        .join(WatchedItem, WatchedItem.item_id == Item.item_id)\
-        .filter(WatchedItem.user_id == current_user.id)\
-        .all()
-    
-    user['watched_items'] = watched_items
-=======
-    # General User interface
-    user['auctions'] = Item.query.filter_by(seller_id=current_user.id).all()[::-1]
-    return render_template('dashboard.html', manager=manager, expert=expert, user=user, now=now, get_expert_availability=get_expert_availability)
->>>>>>> 804e6103
-
-
-@dashboard_page.route('/api/users/<user_id>/role', methods=['PATCH'])
-@login_required
-def update_user_role(user_id):
-    """Update the role of a user."""
-    if current_user.role != 3:
-        return jsonify({'error': 'Unauthorised'}), 403
-
-    if not request.is_json:
-        return jsonify({'error': 'Invalid request'}), 400
-
-    new_role = request.json.get('role')
-
-    # User = 1, Expert = 2, Manager = 3
-    if new_role not in [1, 2, 3]:
-        return jsonify({'error': 'Invalid role'}), 400
-
-    user = db.session.query(User).filter_by(id=user_id).first()
-    if user is None:
-        return jsonify({'error': 'User not found'}), 404
-
-    if user.role == 3:
-        return jsonify({'error': 'Cannot change manager role'}), 403
-
-    # Prevent self-modification
-    if int(user_id) == current_user.id:
-        return jsonify({'error': 'Cannot modify own role'}), 403
-
-    if user.role == new_role:
-        return jsonify({'error': 'User already has this role'}), 400
-
-    time = datetime.now()
-    user.role = new_role
-    user.updated_at = time
-    db.session.commit()
-
-    return jsonify({
-        'message': 'Role updated successfully',
-        'user_id': user.id,
-        'new_role': user.role,
-        'updated_at': time
-    }), 200
-
-
-@dashboard_page.route('/api/assign-expert/<request_id>', methods=['POST'])
-@login_required
-def assign_expert(request_id):
-    """Assign an expert to an authentication request."""
-    if current_user.role != 3:
-        return jsonify({'error': 'Unauthorised'}), 403
-
-    if not request.is_json:
-        return jsonify({'error': 'Invalid request'}), 400
-
-    authentication_request = db.session.query(AuthenticationRequest).filter_by(request_id=request_id).first()
-    if authentication_request is None:
-        return jsonify({'error': 'Request not found'}), 404
-
-    if authentication_request.status != 1:
-        return jsonify({'error': 'Request not pending'}), 400
-
-    expert = request.json.get('expert')
-    if not isinstance(expert, int):
-        return jsonify({'error': 'Invalid expert'}), 400
-
-    user = db.session.query(User).filter_by(id=expert).first()
-    if user is None:
-        return jsonify({'error': 'User not found'}), 404
-
-    # Cannot double-assign
-    if ExpertAssignment.query.filter(
-            and_(ExpertAssignment.request_id == request_id,
-                 ExpertAssignment.status != 3)
-        ).first():
-        return jsonify({'error': 'Request already assigned'}), 400
-
-    # Cannot assign non-expert
-    if user.role != 2:
-        return jsonify({'error': 'Cannot assign non-expert'}), 403
-
-    # Prevent self-assignment and assigning expert to own request
-    if expert == current_user.id:
-        return jsonify({'error': 'Cannot assign self'}), 403
-    if authentication_request.requester_id == expert:
-        return jsonify({'error': 'Cannot assign expert to own request'}), 403
-
-    # The expert must have at least one availability record between now and auction end day (inclusive)
-    item = authentication_request.item  # Assumes relationship exists
-    auction_end = item.auction_end        # Auction end as datetime
-    auction_end_date = auction_end.date()
-    threshold_time = (auction_end - timedelta(hours=3)).time()  # On auction end day
-
-    now_dt = datetime.now()
-    now_date = now_dt.date()
-    now_time = now_dt.time()
-
-    # Get all availability records for the expert between now and auction end date (inclusive)
-    avail_records = db.session.query(ExpertAvailability).filter(
-        ExpertAvailability.expert_id == expert,
-        ExpertAvailability.day >= now_date,
-        ExpertAvailability.day <= auction_end_date
-    ).all()
-
-    valid = False
-    for record in avail_records:
-        if not record.status:
-            continue
-        if record.day == now_date:
-            # For today: expert must be available later than now.
-            if now_time < record.end_time:
-                valid = True
-                break
-        elif record.day < auction_end_date:
-            # For intermediate days, any available record counts.
-            valid = True
-            break
-        else:  # record.day == auction_end_date
-            # On the auction end day, expert must be available at least until threshold_time.
-            if record.end_time >= threshold_time:
-                valid = True
-                break
-
-    if not valid:
-        return jsonify({'error': 'Expert is not available at any time from now until 3 hours before auction end'}), 400
-
-    # All checks passed—create the assignment.
-    assignment = ExpertAssignment(
-        request_id=request_id,
-        expert_id=expert
-    )
-    db.session.add(assignment)
-    db.session.commit()
-
-    return jsonify({
-        'message': 'Assignment successful',
-        'request_id': request_id,
-        'expert_id': expert
-    }), 200
-
-
-
-@dashboard_page.route('/api/update-base', methods=['PUT'])
-@login_required
-def update_base():
-    """Update the base platform fee."""
-    if current_user.role != 3:
-        return jsonify({'error': 'Unauthorised'}), 403
-
-    if not request.is_json:
-        return jsonify({'error': 'Invalid request'}), 400
-
-    new_fee = request.json.get('fee')
-    if not isinstance(new_fee, float) and not isinstance(new_fee, int):
-        return jsonify({'error': 'Invalid fee'}), 400
-
-    if new_fee < 0:
-        return jsonify({'error': 'Fee must be positive'}), 400
-    elif new_fee > 100:
-        return jsonify({'error': 'Fee cannot be over 100'}), 400
-
-    base = ManagerConfig.query.filter_by(config_key='base_platform_fee').first()
-    if not base:
-        base = ManagerConfig(
-            config_key='base_platform_fee',
-            description='Base platform fee percentage for standard items'
-        )
-        db.session.add(base)
-
-    base.config_value = str(new_fee)
-    db.session.commit()
-
-    return jsonify({
-        'message': 'Change successful',
-        'config_key': base.config_key,
-        'config_value': base.config_value
-    }), 200
-
-
-@dashboard_page.route('/api/update-auth', methods=['PUT'])
-@login_required
-def update_auth():
-    """Update the authenticated item fee."""
-    if current_user.role != 3:
-        return jsonify({'error': 'Unauthorised'}), 403
-
-    if not request.is_json:
-        return jsonify({'error': 'Invalid request'}), 400
-
-    new_fee = request.json.get('fee')
-    if not isinstance(new_fee, float) and not isinstance(new_fee, int):
-        return jsonify({'error': 'Invalid fee'}), 400
-
-    if new_fee < 0:
-        return jsonify({'error': 'Fee must be positive'}), 400
-    elif new_fee > 100:
-        return jsonify({'error': 'Fee cannot be over 100'}), 400
-
-    auth = ManagerConfig.query.filter_by(config_key='authenticated_platform_fee').first()
-    if not auth:
-        auth = ManagerConfig(
-            config_key='authenticated_platform_fee',
-            description='Platform fee percentage for authenticated items'
-        )
-        db.session.add(auth)
-
-    auth.config_value = str(new_fee)
-    db.session.commit()
-
-    return jsonify({
-        'message': 'Change successful',
-        'config_key': auth.config_key,
-        'config_value': auth.config_value
-    }), 200
-
-
-@dashboard_page.route('/api/update-dur', methods=['PUT'])
-@login_required
-def update_dur():
-    """Update the maximum listing duration."""
-    if current_user.role != 3:
-        return jsonify({'error': 'Unauthorised'}), 403
-
-    if not request.is_json:
-        return jsonify({'error': 'Invalid request'}), 400
-
-    new_dur = request.json.get('days')
-    if not isinstance(new_dur, int):
-        return jsonify({'error': 'Invalid fee'}), 400
-
-    if new_dur < 1:
-        return jsonify({'error': 'Duration cannot be less than 1 day'}), 400
-    elif new_dur > 365:
-        return jsonify({'error': 'Duration cannot be over 1 year'}), 400
-
-    dur = ManagerConfig.query.filter_by(config_key='max_auction_duration').first()
-    if not dur:
-        dur = ManagerConfig(
-            config_key='max_auction_duration',
-            description='Maximum auction duration in days'
-        )
-        db.session.add(dur)
-
-    dur.config_value = str(new_dur)
-    db.session.commit()
-
-    return jsonify({
-        'message': 'Change successful',
-        'config_key': dur.config_key,
-        'config_value': dur.config_value
-    }), 200
+"""Dashboard related routes."""
+
+from flask import render_template, jsonify, request
+from flask_login import login_required, current_user
+from datetime import date, datetime, timedelta
+from sqlalchemy import and_, or_, func
+from . import dashboard_page
+from ..models import ExpertAvailability, db, User, AuthenticationRequest, ExpertAssignment, Item, ManagerConfig, Bid
+
+
+def get_expert_availability(expert):
+    # Returns a string indicating the expert's availability for today.
+    today = date.today()
+    avail = None
+    if expert.expert_availabilities:
+        for a in expert.expert_availabilities:
+            if a.day == today:
+                avail = a
+                break
+    now = datetime.now().time()
+    if avail:
+        if avail.status:  # Expert is marked available in the record
+            if avail.start_time <= now < avail.end_time:
+                return "Currently available"
+            elif now < avail.start_time:
+                delta = (datetime.combine(today, avail.start_time) - datetime.combine(today, now)).seconds // 3600
+                return f"Available in {delta} hour{'s' if delta != 1 else ''}"
+            else:
+                return "Not available today"
+        else:
+            return "Not available today"
+    return "Availability not set"
+
+
+@dashboard_page.route('/')
+@login_required
+def index():
+    """Dashboard page."""
+    manager = {}
+    expert = {}
+    user = {}
+    now = datetime.now()
+
+    # Manager interface
+    if current_user.role == 3:
+        # Check manager configuration and set if not present
+        manager['base_fee'] = ManagerConfig.query.filter_by(config_key='base_platform_fee').first()
+        manager['authenticated_fee'] = ManagerConfig.query.filter_by(config_key='authenticated_platform_fee').first()
+        manager['max_duration'] = ManagerConfig.query.filter_by(config_key='max_auction_duration').first()
+
+        if not manager['base_fee']:
+            base_fee = ManagerConfig(config_key='base_platform_fee', config_value='1.00', description='Base platform fee percentage for standard items')
+            db.session.add(base_fee)
+            manager['base_fee'] = base_fee.config_value
+        else:
+            manager['base_fee'] = float(manager['base_fee'].config_value)
+
+        if not manager['authenticated_fee']:
+            authenticated_fee = ManagerConfig(config_key='authenticated_platform_fee', config_value='5.00', description='Platform fee percentage for authenticated items')
+            db.session.add(authenticated_fee)
+            manager['authenticated_fee'] = authenticated_fee.config_value
+        else:
+            manager['authenticated_fee'] = float(manager['authenticated_fee'].config_value)
+
+        if not manager['max_duration']:
+            max_duration = ManagerConfig(config_key='max_auction_duration', config_value='5', description='Maximum auction duration in days')
+            db.session.add(max_duration)
+            manager['max_duration'] = max_duration.config_value
+        else:
+            manager['max_duration'] = int(manager['max_duration'].config_value)
+
+        db.session.commit()
+
+        # Get all user roles except managers
+        manager['users'] = db.session.query(User).filter(User.role != 3).all()
+
+        # Get all pending authentication requests without valid assignments
+        pending_requests = AuthenticationRequest.query\
+            .filter(and_(
+                AuthenticationRequest.status == 1,
+                or_(
+                    ~AuthenticationRequest.expert_assignments.any(),
+                    ~AuthenticationRequest.expert_assignments.any(ExpertAssignment.status != 3)
+                )
+            )).all()
+        requests = []
+        for req in pending_requests:
+            eligible_experts = User.query\
+                .filter(and_(
+                    User.role == 2,
+                    User.id != req.requester_id,
+                    ~User.expert_assignments.any(
+                        ExpertAssignment.request_id == req.request_id
+                    )
+                )).all()
+            requests.append((req, eligible_experts))
+        manager['requests'] = requests
+
+        # Statistics Calculations
+        # Total Revenue (sum of highest bids for completed auctions)
+        completed_auctions = db.session.query(Item.item_id, func.max(Bid.bid_amount).label('highest_bid'))\
+            .join(Bid, Item.item_id == Bid.item_id)\
+            .filter(Item.auction_end < now)\
+            .group_by(Item.item_id)\
+            .subquery()
+        total_revenue = db.session.query(func.sum(completed_auctions.c.highest_bid)).scalar() or 0.0
+        manager['total_revenue'] = total_revenue
+
+        # Commission Income (based on base_fee and authenticated_fee)
+        authenticated_revenue = db.session.query(func.sum(completed_auctions.c.highest_bid))\
+            .join(Item, Item.item_id == completed_auctions.c.item_id)\
+            .join(AuthenticationRequest, AuthenticationRequest.item_id == Item.item_id)\
+            .filter(AuthenticationRequest.status == 2)\
+            .scalar() or 0.0
+        standard_revenue = total_revenue - authenticated_revenue
+        commission_income = (standard_revenue * (manager['base_fee'] / 100)) + (authenticated_revenue * (manager['authenticated_fee'] / 100))
+        manager['commission_income'] = commission_income
+        manager['commission_percentage'] = round((commission_income / total_revenue) * 100, 2) if total_revenue > 0 else 0.0
+
+        # Active Auctions
+        manager['active_auctions'] = Item.query.filter(and_(Item.auction_start <= now, Item.auction_end >= now)).count()
+
+        # Total Users
+        manager['user_count'] = User.query.count()
+
+        # Revenue Data for Chart (monthly revenue for last 6 months)
+        revenue_data = []
+        revenue_labels = []
+        for i in range(5, -1, -1):
+            start_date = now.replace(day=1, hour=0, minute=0, second=0, microsecond=0) - timedelta(days=i * 30)
+            end_date = start_date + timedelta(days=30)
+            monthly_revenue = db.session.query(func.sum(Bid.bid_amount))\
+                .join(Item, Item.item_id == Bid.item_id)\
+                .filter(and_(Item.auction_end >= start_date, Item.auction_end < end_date))\
+                .scalar() or 0.0
+            revenue_data.append(monthly_revenue)
+            revenue_labels.append(start_date.strftime('%b'))
+        manager['revenue_data'] = revenue_data
+        manager['revenue_labels'] = revenue_labels
+
+    # Expert interface
+    elif current_user.role == 2:
+        expert['pending'] = ExpertAssignment.query\
+            .filter(and_(ExpertAssignment.expert_id == current_user.id, ExpertAssignment.status == 1)).all()
+        expert['complete'] = ExpertAssignment.query\
+            .filter(and_(ExpertAssignment.expert_id == current_user.id, ExpertAssignment.status == 2)).all()
+
+    # General User interface, all users can see their own auctions
+    user['auctions'] = Item.query.filter_by(seller_id=current_user.id).all()[::-1
+    # Add watched items
+    watched_items = db.session.query(Item)\
+        .join(WatchedItem, WatchedItem.item_id == Item.item_id)\
+        .filter(WatchedItem.user_id == current_user.id)\
+        .all()
+    
+    user['watched_items'] = watched_items
+    # General User interface
+    user['auctions'] = Item.query.filter_by(seller_id=current_user.id).all()[::-1]
+    return render_template('dashboard.html', manager=manager, expert=expert, user=user, now=now, get_expert_availability=get_expert_availability)
+
+
+@dashboard_page.route('/api/users/<user_id>/role', methods=['PATCH'])
+@login_required
+def update_user_role(user_id):
+    """Update the role of a user."""
+    if current_user.role != 3:
+        return jsonify({'error': 'Unauthorised'}), 403
+
+    if not request.is_json:
+        return jsonify({'error': 'Invalid request'}), 400
+
+    new_role = request.json.get('role')
+
+    # User = 1, Expert = 2, Manager = 3
+    if new_role not in [1, 2, 3]:
+        return jsonify({'error': 'Invalid role'}), 400
+
+    user = db.session.query(User).filter_by(id=user_id).first()
+    if user is None:
+        return jsonify({'error': 'User not found'}), 404
+
+    if user.role == 3:
+        return jsonify({'error': 'Cannot change manager role'}), 403
+
+    # Prevent self-modification
+    if int(user_id) == current_user.id:
+        return jsonify({'error': 'Cannot modify own role'}), 403
+
+    if user.role == new_role:
+        return jsonify({'error': 'User already has this role'}), 400
+
+    time = datetime.now()
+    user.role = new_role
+    user.updated_at = time
+    db.session.commit()
+
+    return jsonify({
+        'message': 'Role updated successfully',
+        'user_id': user.id,
+        'new_role': user.role,
+        'updated_at': time
+    }), 200
+
+
+@dashboard_page.route('/api/assign-expert/<request_id>', methods=['POST'])
+@login_required
+def assign_expert(request_id):
+    """Assign an expert to an authentication request."""
+    if current_user.role != 3:
+        return jsonify({'error': 'Unauthorised'}), 403
+
+    if not request.is_json:
+        return jsonify({'error': 'Invalid request'}), 400
+
+    authentication_request = db.session.query(AuthenticationRequest).filter_by(request_id=request_id).first()
+    if authentication_request is None:
+        return jsonify({'error': 'Request not found'}), 404
+
+    if authentication_request.status != 1:
+        return jsonify({'error': 'Request not pending'}), 400
+
+    expert = request.json.get('expert')
+    if not isinstance(expert, int):
+        return jsonify({'error': 'Invalid expert'}), 400
+
+    user = db.session.query(User).filter_by(id=expert).first()
+    if user is None:
+        return jsonify({'error': 'User not found'}), 404
+
+    # Cannot double-assign
+    if ExpertAssignment.query.filter(
+            and_(ExpertAssignment.request_id == request_id,
+                 ExpertAssignment.status != 3)
+        ).first():
+        return jsonify({'error': 'Request already assigned'}), 400
+
+    # Cannot assign non-expert
+    if user.role != 2:
+        return jsonify({'error': 'Cannot assign non-expert'}), 403
+
+    # Prevent self-assignment and assigning expert to own request
+    if expert == current_user.id:
+        return jsonify({'error': 'Cannot assign self'}), 403
+    if authentication_request.requester_id == expert:
+        return jsonify({'error': 'Cannot assign expert to own request'}), 403
+
+    # The expert must have at least one availability record between now and auction end day (inclusive)
+    item = authentication_request.item  # Assumes relationship exists
+    auction_end = item.auction_end        # Auction end as datetime
+    auction_end_date = auction_end.date()
+    threshold_time = (auction_end - timedelta(hours=3)).time()  # On auction end day
+
+    now_dt = datetime.now()
+    now_date = now_dt.date()
+    now_time = now_dt.time()
+
+    # Get all availability records for the expert between now and auction end date (inclusive)
+    avail_records = db.session.query(ExpertAvailability).filter(
+        ExpertAvailability.expert_id == expert,
+        ExpertAvailability.day >= now_date,
+        ExpertAvailability.day <= auction_end_date
+    ).all()
+
+    valid = False
+    for record in avail_records:
+        if not record.status:
+            continue
+        if record.day == now_date:
+            # For today: expert must be available later than now.
+            if now_time < record.end_time:
+                valid = True
+                break
+        elif record.day < auction_end_date:
+            # For intermediate days, any available record counts.
+            valid = True
+            break
+        else:  # record.day == auction_end_date
+            # On the auction end day, expert must be available at least until threshold_time.
+            if record.end_time >= threshold_time:
+                valid = True
+                break
+
+    if not valid:
+        return jsonify({'error': 'Expert is not available at any time from now until 3 hours before auction end'}), 400
+
+    # All checks passed—create the assignment.
+    assignment = ExpertAssignment(
+        request_id=request_id,
+        expert_id=expert
+    )
+    db.session.add(assignment)
+    db.session.commit()
+
+    return jsonify({
+        'message': 'Assignment successful',
+        'request_id': request_id,
+        'expert_id': expert
+    }), 200
+
+
+
+@dashboard_page.route('/api/update-base', methods=['PUT'])
+@login_required
+def update_base():
+    """Update the base platform fee."""
+    if current_user.role != 3:
+        return jsonify({'error': 'Unauthorised'}), 403
+
+    if not request.is_json:
+        return jsonify({'error': 'Invalid request'}), 400
+
+    new_fee = request.json.get('fee')
+    if not isinstance(new_fee, float) and not isinstance(new_fee, int):
+        return jsonify({'error': 'Invalid fee'}), 400
+
+    if new_fee < 0:
+        return jsonify({'error': 'Fee must be positive'}), 400
+    elif new_fee > 100:
+        return jsonify({'error': 'Fee cannot be over 100'}), 400
+
+    base = ManagerConfig.query.filter_by(config_key='base_platform_fee').first()
+    if not base:
+        base = ManagerConfig(
+            config_key='base_platform_fee',
+            description='Base platform fee percentage for standard items'
+        )
+        db.session.add(base)
+
+    base.config_value = str(new_fee)
+    db.session.commit()
+
+    return jsonify({
+        'message': 'Change successful',
+        'config_key': base.config_key,
+        'config_value': base.config_value
+    }), 200
+
+
+@dashboard_page.route('/api/update-auth', methods=['PUT'])
+@login_required
+def update_auth():
+    """Update the authenticated item fee."""
+    if current_user.role != 3:
+        return jsonify({'error': 'Unauthorised'}), 403
+
+    if not request.is_json:
+        return jsonify({'error': 'Invalid request'}), 400
+
+    new_fee = request.json.get('fee')
+    if not isinstance(new_fee, float) and not isinstance(new_fee, int):
+        return jsonify({'error': 'Invalid fee'}), 400
+
+    if new_fee < 0:
+        return jsonify({'error': 'Fee must be positive'}), 400
+    elif new_fee > 100:
+        return jsonify({'error': 'Fee cannot be over 100'}), 400
+
+    auth = ManagerConfig.query.filter_by(config_key='authenticated_platform_fee').first()
+    if not auth:
+        auth = ManagerConfig(
+            config_key='authenticated_platform_fee',
+            description='Platform fee percentage for authenticated items'
+        )
+        db.session.add(auth)
+
+    auth.config_value = str(new_fee)
+    db.session.commit()
+
+    return jsonify({
+        'message': 'Change successful',
+        'config_key': auth.config_key,
+        'config_value': auth.config_value
+    }), 200
+
+
+@dashboard_page.route('/api/update-dur', methods=['PUT'])
+@login_required
+def update_dur():
+    """Update the maximum listing duration."""
+    if current_user.role != 3:
+        return jsonify({'error': 'Unauthorised'}), 403
+
+    if not request.is_json:
+        return jsonify({'error': 'Invalid request'}), 400
+
+    new_dur = request.json.get('days')
+    if not isinstance(new_dur, int):
+        return jsonify({'error': 'Invalid fee'}), 400
+
+    if new_dur < 1:
+        return jsonify({'error': 'Duration cannot be less than 1 day'}), 400
+    elif new_dur > 365:
+        return jsonify({'error': 'Duration cannot be over 1 year'}), 400
+
+    dur = ManagerConfig.query.filter_by(config_key='max_auction_duration').first()
+    if not dur:
+        dur = ManagerConfig(
+            config_key='max_auction_duration',
+            description='Maximum auction duration in days'
+        )
+        db.session.add(dur)
+
+    dur.config_value = str(new_dur)
+    db.session.commit()
+
+    return jsonify({
+        'message': 'Change successful',
+        'config_key': dur.config_key,
+        'config_value': dur.config_value
+    }), 200
--- conflicted
+++ resolved
@@ -1,1044 +1,1038 @@
-"""Dashboard related routes."""
-
-from main import socketio
-from flask import render_template, jsonify, request
-from flask_login import login_required, current_user
-from datetime import date, datetime, timedelta
-from sqlalchemy import and_, or_, func
-from random import choice
-from . import dashboard_page
-from ..models import ExpertAvailability, db, User, AuthenticationRequest, ExpertAssignment, Item, ManagerConfig, Bid, Notification, Message, Category, ExpertCategory
-from ..email_utils import send_notification_email
-
-
-def get_expert_availability(expert):
-    # Returns a string indicating the expert's availability for today.
-    today = date.today()
-    avail = None
-    if expert.expert_availabilities:
-        for a in expert.expert_availabilities:
-            if a.day == today:
-                avail = a
-                break
-    now = datetime.now().time()
-    if avail:
-        if avail.status:  # Expert is marked available in the record
-            if avail.start_time <= now < avail.end_time:
-                return "Currently available"
-            elif now < avail.start_time:
-                delta = (datetime.combine(today, avail.start_time) - datetime.combine(today, now)).seconds // 3600
-                return f"Available in {delta} hour{'s' if delta != 1 else ''}"
-            else:
-                return "Not available today"
-        else:
-            return "Not available today"
-    return "Availability not set"
-
-def get_expertise(expert, item):
-    # Returns a string indicating the expert's expertise in relation to the item.
-    if expert.expert_categories:
-        for cat in expert.expert_categories:
-            if cat.category_id == item.category_id:
-                return 'Expert'
-    return 'Not Expert'
-
-def calculate_expert_suitability(expert, request, all_experts_assignments, now):
-    # Calculate an expert's suitability score for a request.
-    # Availability Score (40%)
-    today = date.today()
-    auction_end = request.item.auction_end.date()
-    avail_score = 0
-    for avail in expert.expert_availabilities:
-        if avail.day >= today and avail.day <= auction_end and avail.status:
-            if avail.day == today:
-                current_time = now.time()
-                if avail.start_time <= current_time < avail.end_time:
-                    # Currently available
-                    avail_score = 1.0
-                    break
-                elif current_time < avail.start_time:
-                    # Available later today
-                    avail_score = max(avail_score, 0.7)
-            else:
-                # Available in future
-                avail_score = max(avail_score, 0.5)
-
-    # Workload Score (30%) - max 5 assignments
-    current_assignments = all_experts_assignments.get(expert.id, 0)
-    workload_score = max(0, 1 - (current_assignments / 5))
-
-    # Expertise Score (30%)
-    expertise_score = 0
-    for cat in expert.expert_categories:
-        if cat.category_id == request.item.category_id:
-            expertise_score = 1.0
-            break
-
-    total_score = (0.4 * avail_score) + (0.3 * workload_score) + (0.3 * expertise_score)
-    return total_score
-
-@dashboard_page.route('/')
-@login_required
-def index():
-    """Dashboard page that redirects to relevant dashboard based on user role."""
-    now = datetime.now()
-
-    if current_user.role == 3:
-        return handle_manager(now)
-    elif current_user.role == 2:
-        return handle_expert(now)
-    else:
-        return handle_user(now)
-
-
-def handle_manager(now):
-    """Handle the dashboard for a manager."""
-    manager = {}
-
-    # Manager configuration
-    manager['base_fee'] = ManagerConfig.query.filter_by(config_key='base_platform_fee').first()
-    manager['authenticated_fee'] = ManagerConfig.query.filter_by(config_key='authenticated_platform_fee').first()
-    manager['max_duration'] = ManagerConfig.query.filter_by(config_key='max_auction_duration').first()
-
-    if not manager['base_fee']:
-        base_fee = ManagerConfig(config_key='base_platform_fee', config_value='1.00',
-                                 description='Base platform fee percentage for standard items')
-        db.session.add(base_fee)
-        manager['base_fee'] = base_fee.config_value
-    else:
-        manager['base_fee'] = float(manager['base_fee'].config_value)
-
-    if not manager['authenticated_fee']:
-        authenticated_fee = ManagerConfig(config_key='authenticated_platform_fee',
-                                          config_value='5.00', description='Platform fee percentage for authenticated items')
-        db.session.add(authenticated_fee)
-        manager['authenticated_fee'] = authenticated_fee.config_value
-    else:
-        manager['authenticated_fee'] = float(manager['authenticated_fee'].config_value)
-
-    if not manager['max_duration']:
-        max_duration = ManagerConfig(config_key='max_auction_duration', config_value='5',
-                                     description='Maximum auction duration in days')
-        db.session.add(max_duration)
-        manager['max_duration'] = max_duration.config_value
-    else:
-        manager['max_duration'] = int(manager['max_duration'].config_value)
-
-    db.session.commit()
-
-    # Get all user roles except managers ordered by role and username
-    manager['users'] = db.session.query(User).filter(
-        User.role != 3).order_by(User.role.desc(), User.username.asc()).all()
-
-    # Pending authentication requests
-    manager_authentications(manager, now)
-
-    # Statistics calculations
-    manager_stats(manager, now)
-
-    return render_template('dashboard_manager.html', manager=manager, now=now, get_expert_availability=get_expert_availability, get_expertise=get_expertise)
-
-def manager_authentications(manager, now):
-    """Handle pending authentication requests for a manager."""
-    pending_requests = AuthenticationRequest.query\
-        .filter(and_(
-            AuthenticationRequest.status == 1,
-            or_(
-                ~AuthenticationRequest.expert_assignments.any(),
-                ~AuthenticationRequest.expert_assignments.any(ExpertAssignment.status != 3)
-            )
-        )).all()
-
-    requests = []
-    all_experts_assignments = dict(db.session.query(
-        ExpertAssignment.expert_id, func.count(ExpertAssignment.request_id)
-    ).filter(ExpertAssignment.status.in_([1, 2])).group_by(ExpertAssignment.expert_id).all())
-
-    for req in pending_requests:
-        eligible_experts = User.query\
-            .filter(and_(
-                User.role == 2,
-                User.id != req.requester_id,
-                ~User.expert_assignments.any(
-                    ExpertAssignment.request_id == req.request_id
-                )
-            )).order_by(User.username.asc()).all()
-        # Calculate AI expert recommendation for eligible experts
-        if eligible_experts:
-            scores = [(expert, calculate_expert_suitability(expert, req, all_experts_assignments, now))
-                      for expert in eligible_experts]
-            max_score = max(score for _, score in scores) if scores else 0
-            best_experts = [expert for expert, score in scores if score == max_score]
-            # Pick randomly in case of tie
-            recommended_expert = choice(best_experts) if best_experts else None
-        else:
-            recommended_expert = None
-        requests.append((req, eligible_experts, recommended_expert))
-    manager['requests'] = requests
-
-def manager_stats(manager, now):
-    """Compute manager statistics."""
-    # Projected Revenue (sum of highest bids for all completed auctions, paid and unpaid)
-    completed_auctions = db.session.query(Item.item_id, func.max(Bid.bid_amount).label('highest_bid'))\
-        .join(Bid, Item.item_id == Bid.item_id)\
-        .filter(Item.auction_end < now)\
-        .group_by(Item.item_id)\
-        .subquery()
-    projected_revenue = db.session.query(func.sum(completed_auctions.c.highest_bid)).scalar() or 0.0
-    manager['projected_revenue'] = projected_revenue
-
-    # Paid Revenue (sum of highest bids for paid auctions only, status == 3)
-    paid_auctions = db.session.query(Item.item_id, func.max(Bid.bid_amount).label('highest_bid'))\
-        .join(Bid, Item.item_id == Bid.item_id)\
-        .filter(Item.auction_end < now, Item.status == 3)\
-        .group_by(Item.item_id)\
-        .subquery()
-    paid_revenue = db.session.query(func.sum(paid_auctions.c.highest_bid)).scalar() or 0.0
-    manager['paid_revenue'] = paid_revenue
-
-    # Get all paid authenticated items
-    authenticated_items = db.session.query(paid_auctions.c.item_id)\
-        .select_from(paid_auctions)\
-        .join(AuthenticationRequest, AuthenticationRequest.item_id == paid_auctions.c.item_id)\
-        .filter(AuthenticationRequest.status == 2)\
-        .subquery()
-
-    # Get authenticated item commission
-    authenticated_commission = db.session.query(func.sum(paid_auctions.c.highest_bid * Item.auth_fee / 100))\
-        .select_from(paid_auctions)\
-        .join(Item, Item.item_id == paid_auctions.c.item_id)\
-        .filter(Item.item_id.in_(
-            db.session.query(authenticated_items.c.item_id)
-        ))\
-        .scalar() or 0.0
-
-    # Get unauthenticated item commission
-    unauthenticated_commission = db.session.query(func.sum(paid_auctions.c.highest_bid * Item.base_fee / 100))\
-        .select_from(paid_auctions)\
-        .join(Item, Item.item_id == paid_auctions.c.item_id)\
-        .filter(Item.item_id.notin_(
-            db.session.query(authenticated_items.c.item_id)
-        ))\
-        .scalar() or 0.0
-
-    paid_revenue = float(paid_revenue)
-    authenticated_commission = float(authenticated_commission)
-    unauthenticated_commission = float(unauthenticated_commission)
-
-    commission_income = authenticated_commission + unauthenticated_commission
-    manager['commission_income'] = commission_income
-    manager['commission_percentage'] = round((commission_income / paid_revenue) * 100, 2) if paid_revenue > 0 else 0.0
-
-    # Active Auctions
-    manager['active_auctions'] = Item.query.filter(and_(Item.auction_start <= now, Item.auction_end >= now)).count()
-
-    # Total Users
-    manager['user_count'] = User.query.count()
-
-    # Paid vs Total Completed Auctions
-    manager['paid_auctions_count'] = Item.query.filter(Item.auction_end < now, Item.status == 3).count()
-    manager['total_completed_auctions'] = Item.query.filter(Item.auction_end < now).count()
-
-    # Revenue Data for Chart (1 week, 1 month, 6 months, both projected and paid)
-    manager['revenue_data'] = {
-        'week': {'projected': {'labels': [], 'values': []}, 'paid': {'labels': [], 'values': []}},
-        'month': {'projected': {'labels': [], 'values': []}, 'paid': {'labels': [], 'values': []}},
-        'six_months': {'projected': {'labels': [], 'values': []}, 'paid': {'labels': [], 'values': []}}
-    }
-
-    # 1 Week (daily revenue for last 7 days)
-    for i in range(6, -1, -1):
-        start_date = (now - timedelta(days=i)).replace(hour=0, minute=0, second=0, microsecond=0)
-        end_date = start_date + timedelta(days=1)
-
-        # Projected (all completed auctions)
-        daily_projected_auctions = db.session.query(Item.item_id, func.max(Bid.bid_amount).label('highest_bid'))\
-            .join(Bid, Item.item_id == Bid.item_id)\
-            .filter(and_(
-                Item.auction_end >= start_date,
-                Item.auction_end < end_date,
-                Item.auction_end < now
-            ))\
-            .group_by(Item.item_id)\
-            .subquery()
-        daily_projected_revenue = db.session.query(func.sum(daily_projected_auctions.c.highest_bid)).scalar() or 0.0
-        daily_projected_revenue = float(daily_projected_revenue)
-
-        # Paid (status == 3)
-        daily_paid_auctions = db.session.query(Item.item_id, func.max(Bid.bid_amount).label('highest_bid'))\
-            .join(Bid, Item.item_id == Bid.item_id)\
-            .filter(and_(
-                Item.auction_end >= start_date,
-                Item.auction_end < end_date,
-                Item.auction_end < now,
-                Item.status == 3
-            ))\
-            .group_by(Item.item_id)\
-            .subquery()
-        daily_paid_revenue = db.session.query(func.sum(daily_paid_auctions.c.highest_bid)).scalar() or 0.0
-        daily_paid_revenue = float(daily_paid_revenue)
-
-        manager['revenue_data']['week']['projected']['values'].append(daily_projected_revenue)
-        manager['revenue_data']['week']['paid']['values'].append(daily_paid_revenue)
-        manager['revenue_data']['week']['projected']['labels'].append(start_date.strftime('%a'))
-        manager['revenue_data']['week']['paid']['labels'].append(start_date.strftime('%a'))
-
-    # 1 Month (weekly revenue for last 4 weeks)
-    for i in range(3, -1, -1):
-        start_date = (now - timedelta(days=i * 7)).replace(hour=0, minute=0, second=0, microsecond=0)
-        end_date = start_date + timedelta(days=7)
-
-        # Projected (all completed auctions)
-        weekly_projected_auctions = db.session.query(Item.item_id, func.max(Bid.bid_amount).label('highest_bid'))\
-            .join(Bid, Item.item_id == Bid.item_id)\
-            .filter(and_(
-                Item.auction_end >= start_date,
-                Item.auction_end < end_date,
-                Item.auction_end < now
-            ))\
-            .group_by(Item.item_id)\
-            .subquery()
-        weekly_projected_revenue = db.session.query(func.sum(weekly_projected_auctions.c.highest_bid)).scalar() or 0.0
-        weekly_projected_revenue = float(weekly_projected_revenue)
-
-        # Paid (status == 3)
-        weekly_paid_auctions = db.session.query(Item.item_id, func.max(Bid.bid_amount).label('highest_bid'))\
-            .join(Bid, Item.item_id == Bid.item_id)\
-            .filter(and_(
-                Item.auction_end >= start_date,
-                Item.auction_end < end_date,
-                Item.auction_end < now,
-                Item.status == 3
-            ))\
-            .group_by(Item.item_id)\
-            .subquery()
-        weekly_paid_revenue = db.session.query(func.sum(weekly_paid_auctions.c.highest_bid)).scalar() or 0.0
-        weekly_paid_revenue = float(weekly_paid_revenue)
-
-        manager['revenue_data']['month']['projected']['values'].append(weekly_projected_revenue)
-        manager['revenue_data']['month']['paid']['values'].append(weekly_paid_revenue)
-        manager['revenue_data']['month']['projected']['labels'].append(f"Week {4 - i}")
-        manager['revenue_data']['month']['paid']['labels'].append(f"Week {4 - i}")
-
-    # 6 Months (monthly revenue for last 6 months)
-    for i in range(5, -1, -1):
-        start_date = now.replace(day=1, hour=0, minute=0, second=0, microsecond=0) - timedelta(days=i * 30)
-        end_date = start_date + timedelta(days=30)
-
-        # Projected (all completed auctions)
-        monthly_projected_auctions = db.session.query(Item.item_id, func.max(Bid.bid_amount).label('highest_bid'))\
-            .join(Bid, Item.item_id == Bid.item_id)\
-            .filter(and_(
-                Item.auction_end >= start_date,
-                Item.auction_end < end_date,
-                Item.auction_end < now
-            ))\
-            .group_by(Item.item_id)\
-            .subquery()
-        monthly_projected_revenue = db.session.query(func.sum(monthly_projected_auctions.c.highest_bid)).scalar() or 0.0
-        monthly_projected_revenue = float(monthly_projected_revenue)
-
-        # Paid (status == 3)
-        monthly_paid_auctions = db.session.query(Item.item_id, func.max(Bid.bid_amount).label('highest_bid'))\
-            .join(Bid, Item.item_id == Bid.item_id)\
-            .filter(and_(
-                Item.auction_end >= start_date,
-                Item.auction_end < end_date,
-                Item.auction_end < now,
-                Item.status == 3
-            ))\
-            .group_by(Item.item_id)\
-            .subquery()
-        monthly_paid_revenue = db.session.query(func.sum(monthly_paid_auctions.c.highest_bid)).scalar() or 0.0
-        monthly_paid_revenue = float(monthly_paid_revenue)
-
-        manager['revenue_data']['six_months']['projected']['values'].append(monthly_projected_revenue)
-        manager['revenue_data']['six_months']['paid']['values'].append(monthly_paid_revenue)
-        manager['revenue_data']['six_months']['projected']['labels'].append(start_date.strftime('%b'))
-        manager['revenue_data']['six_months']['paid']['labels'].append(start_date.strftime('%b'))
-
-def handle_expert(now):
-    """Handle the dashboard for an expert."""
-    expert = {}
-
-    # Authentication assignments
-    expert['pending'] = ExpertAssignment.query\
-        .join(ExpertAssignment.authentication_request)\
-        .join(AuthenticationRequest.item)\
-        .filter(and_(ExpertAssignment.expert_id == current_user.id, ExpertAssignment.status == 1))\
-        .order_by(Item.auction_end.asc())\
-        .all()
-    expert['complete'] = ExpertAssignment.query\
-        .filter(and_(ExpertAssignment.expert_id == current_user.id, ExpertAssignment.status == 2)).all()
-
-    # Get a list of expert's expertise as well as all categories
-    expert['categories'] = Category.query.order_by(Category.name).all()
-    expert['expertise'] = Category.query.join(
-        ExpertCategory,
-        Category.id == ExpertCategory.category_id
-    ).filter(
-        ExpertCategory.expert_id == current_user.id
-    ).all()
-
-    return render_template('dashboard_expert.html', expert=expert, now=now)
-
-
-def handle_user(now):
-    """Handle the dashboard for a user."""
-    user = {}
-
-    # General User interface, all users can see their own auctions
-    user['auctions'] = Item.query.filter_by(seller_id=current_user.id).all()[::-1]
-
-    # Get auctions the user has participated in (via bidding, winning or paying)
-    # Bidding: any open auction (status == 1) where the user has at least one bid.
-    bidding_items = (
-        Item.query.join(Bid, Item.item_id == Bid.item_id)
-        .filter(Bid.bidder_id == current_user.id, Item.status == 1)
-        .distinct()
-        .all()
-    )
-
-    # Won: auctions that are finalized (status == 2) where the user is the winner.
-    won_items = (
-        Item.query.filter(Item.status == 2, Item.winning_bid.has(bidder_id=current_user.id))
-        .all()
-    )
-    # Paid: auctions where the item is paid for (status == 3) and the user is the winner.
-    paid_items = (
-        Item.query.filter(Item.status == 3, Item.winning_bid.has(bidder_id=current_user.id))
-        .all()
-    )
-
-    user['participated_auctions'] = {
-        'bidding': bidding_items,
-        'won': won_items,
-        'paid': paid_items
-    }
-
-    user_data = {
-        'auctions': user['auctions'],
-        'watched_items': current_user.watched_items.all() if hasattr(current_user, 'watched_items') else [],
-        'participated_auctions': user['participated_auctions']
-    }
-
-    return render_template('dashboard_user.html', user=user_data, now=now)
-
-@dashboard_page.route('/api/users/<user_id>/role', methods=['PATCH'])
-@login_required
-def update_user_role(user_id):
-    """Update the role of a user."""
-    if current_user.role != 3:
-        return jsonify({'error': 'Unauthorised'}), 403
-
-    if not request.is_json:
-        return jsonify({'error': 'Invalid request'}), 400
-
-    new_role = request.json.get('role')
-    role_strings = ['User', 'Expert', 'Manager']
-
-    # User = 1, Expert = 2, Manager = 3
-    if new_role not in [1, 2, 3]:
-        return jsonify({'error': 'Invalid role'}), 400
-
-    user = db.session.query(User).filter_by(id=user_id).first()
-    if user is None:
-        return jsonify({'error': 'User not found'}), 404
-
-    if user.role == 3:
-        return jsonify({'error': 'Cannot change manager role'}), 403
-
-    # Prevent self-modification
-    if int(user_id) == current_user.id:
-        return jsonify({'error': 'Cannot modify own role'}), 403
-
-    if user.role == new_role:
-        return jsonify({'error': 'User already has this role'}), 400
-
-    time = datetime.now()
-    old_role = user.role
-    user.role = new_role
-    user.updated_at = time
-
-    # Send notification to user whose role was changed
-    notification = Notification(
-        user_id=user.id,
-        message=f'Your role has been updated from {role_strings[old_role - 1]} to {role_strings[new_role - 1]}',
-        notification_type=0
-    )
-    db.session.add(notification)
-    db.session.commit()
-
-    # Send real-time notification
-    try:
-        socketio.emit('new_notification', {
-            'message': notification.message,
-            'created_at': notification.created_at.strftime('%Y-%m-%d %H:%M')
-        }, room=f'user_{user.secret_key}')
-    except Exception as e:
-        print(f'SocketIO Error: {e}')
-
-    # Send email
-    send_notification_email(user, notification)
-
-    return jsonify({
-        'message': 'Role updated successfully',
-        'user_id': user.id,
-        'new_role': user.role,
-        'updated_date': time.strftime('%d/%m/%Y'),
-        'updated_time': time.strftime('%H:%M:%S')
-    }), 200
-
-@dashboard_page.route('/api/assign-expert/<request_id>', methods=['POST'])
-@login_required
-def assign_expert(request_id):
-    """Assign an expert to an authentication request."""
-    if current_user.role != 3:
-        return jsonify({'error': 'Unauthorised'}), 403
-
-    if not request.is_json:
-        return jsonify({'error': 'Invalid request'}), 400
-
-    authentication_request = db.session.query(AuthenticationRequest).filter_by(request_id=request_id).first()
-    if authentication_request is None:
-        return jsonify({'error': 'Request not found'}), 404
-
-    if authentication_request.status != 1:
-        return jsonify({'error': 'Request not pending'}), 400
-
-    expert = request.json.get('expert')
-    if not isinstance(expert, int):
-        return jsonify({'error': 'Invalid expert'}), 400
-
-    user = db.session.query(User).filter_by(id=expert).first()
-    if user is None:
-        return jsonify({'error': 'User not found'}), 404
-
-    # Cannot double-assign
-    if ExpertAssignment.query.filter(
-        and_(ExpertAssignment.request_id == request_id,
-             ExpertAssignment.status != 3)
-    ).first():
-        return jsonify({'error': 'Request already assigned'}), 400
-
-    # Cannot assign non-expert
-    if user.role != 2:
-        return jsonify({'error': 'Cannot assign non-expert'}), 403
-
-    # Prevent self-assignment and assigning expert to own request
-    if expert == current_user.id:
-        return jsonify({'error': 'Cannot assign self'}), 403
-    if authentication_request.requester_id == expert:
-        return jsonify({'error': 'Cannot assign expert to own request'}), 403
-
-    # The expert must have at least one availability record between now and auction end day (inclusive)
-    item = authentication_request.item  # Assumes relationship exists
-    auction_end = item.auction_end        # Auction end as datetime
-    auction_end_date = auction_end.date()
-    threshold_time = (auction_end - timedelta(hours=3)).time()  # On auction end day
-
-    now_dt = datetime.now()
-    now_date = now_dt.date()
-
-    # Get all availability records for the expert between now and auction end date (inclusive)
-    avail_records = db.session.query(ExpertAvailability).filter(
-        ExpertAvailability.expert_id == expert,
-        ExpertAvailability.day >= now_date,
-        ExpertAvailability.day <= auction_end_date
-    ).all()
-
-    valid = False
-    for record in avail_records:
-        if not record.status:
-            continue
-        # If the availability is on a day before the auction end day, it's valid.
-        if record.day < auction_end_date:
-            valid = True
-            break
-        # If the availability is on the auction end day, then ensure it doesn't start too late.
-        elif record.day == auction_end_date:
-            # Calculate the threshold time (auction end time minus 3 hours)
-            threshold_time = (auction_end - timedelta(hours=3)).time()
-            # The expert's availability is valid only if it starts before the threshold.
-            if record.start_time < threshold_time:
-                valid = True
-                break
-
-    if not valid:
-        return jsonify({'error': 'Expert is not available at any time before the last 3 hours of the auction'}), 400
-
-    # All checks passed—create the assignment.
-    assignment = ExpertAssignment(
-        request_id=request_id,
-        expert_id=expert
-    )
-    db.session.add(assignment)
-
-    # Create new message in the chat
-    message = Message(
-        authentication_request_id=request_id,
-        sender_id=expert,
-        message_text='Hi, I have been assigned to authenticate this item. To expedite the process, please provide any relevant information or documentation.',
-        sent_at=datetime.now()
-    )
-    db.session.add(message)
-
-    # Send notification to expert and requester
-    notification_expert = Notification(
-        user_id=expert,
-        message=f'You have been assigned to authenticate an item',
-        item_url=item.url,
-        item_title=item.title,
-        notification_type=4
-    )
-    db.session.add(notification_expert)
-
-    notification_requester = Notification(
-        user_id=authentication_request.requester_id,
-        message=f'An expert has been assigned to authenticate your item',
-        item_url=item.url,
-        item_title=item.title,
-        notification_type=4
-    )
-    db.session.add(notification_requester)
-    db.session.commit()
-
-    # Send real-time notifications
-    try:
-        socketio.emit('new_notification', {
-            'message': notification_expert.message,
-            'item_url': notification_expert.item_url,
-            'created_at': notification_expert.created_at.strftime('%Y-%m-%d %H:%M')
-        }, room=f'user_{user.secret_key}')
-    except Exception as e:
-        print(f'SocketIO Error: {e}')
-
-    try:
-        socketio.emit('new_notification', {
-            'message': notification_requester.message,
-            'item_url': notification_requester.item_url,
-            'created_at': notification_requester.created_at.strftime('%Y-%m-%d %H:%M')
-        }, room=f'user_{authentication_request.requester.secret_key}')
-    except Exception as e:
-        print(f'SocketIO Error: {e}')
-
-    try:
-        socketio.emit('new_message', {
-            'message': 'Hi, I have been assigned to authenticate this item. To expedite the process, please provide any relevant information or documentation.',
-            'sender': user.username,
-            'sender_id': str(expert),
-            'sender_role': str(2),
-            'images': None,
-            'sent_at': message.sent_at.strftime('%H:%M - %d/%m/%Y')
-        }, room=authentication_request.url)
-    except Exception as e:
-        print(f'SocketIO Error: {e}')
-
-    # Send emails
-    send_notification_email(user, notification_expert)
-    send_notification_email(authentication_request.requester, notification_requester)
-
-    return jsonify({
-        'message': 'Assignment successful',
-        'request_id': request_id,
-        'expert_id': expert
-    }), 200
-
-@dashboard_page.route('/api/auto-assign-expert/<request_id>', methods=['POST'])
-@login_required
-def auto_assign_expert(request_id):
-    """Auto-assign the recommended expert to an authentication request."""
-    if current_user.role != 3:
-        return jsonify({'error': 'Unauthorised'}), 403
-
-    auth_request = db.session.query(AuthenticationRequest).filter_by(request_id=request_id).first()
-    if not auth_request:
-        return jsonify({'error': 'Request not found'}), 404
-    if auth_request.status != 1:
-        return jsonify({'error': 'Request not pending'}), 400
-
-    # Check for existing valid assignment
-    if ExpertAssignment.query.filter(
-            and_(ExpertAssignment.request_id == request_id, ExpertAssignment.status != 3)).first():
-        return jsonify({'error': 'Request already assigned'}), 400
-
-    # Get eligible experts
-    eligible_experts = User.query\
-        .filter(and_(
-            User.role == 2,
-            User.id != auth_request.requester_id,
-            ~User.expert_assignments.any(ExpertAssignment.request_id == request_id)
-        )).all()
-    if not eligible_experts:
-        return jsonify({'error': 'No available experts'}), 400
-
-    # Calculate suitability scores
-    now = datetime.now()
-
-    # Get number of pending assignments for each expert
-    all_experts_assignments = dict(db.session.query(
-        ExpertAssignment.expert_id, func.count(ExpertAssignment.request_id)
-    ).filter(ExpertAssignment.status == 1).group_by(ExpertAssignment.expert_id).all())
-
-    scores = [(expert, calculate_expert_suitability(expert, auth_request, all_experts_assignments, now))
-              for expert in eligible_experts]
-    max_score = max(score for _, score in scores)
-    best_experts = [expert for expert, score in scores if score == max_score]
-    best_expert_ids = set(expert.id for expert in best_experts)
-    print(best_expert_ids)
-
-    # Preferentially pick the expert displayed in the recommendation
-    if request.is_json and request.json.get('recommendation') and request.json.get('recommendation') in best_expert_ids:
-        recommended_expert = User.query.filter_by(id=request.json['recommendation']).first()
-    else:
-        recommended_expert = choice(best_experts)
-
-    # Assign the expert
-    assignment = ExpertAssignment(request_id=request_id, expert_id=recommended_expert.id)
-    db.session.add(assignment)
-
-    # Create message
-    message = Message(
-        authentication_request_id=request_id,
-        sender_id=recommended_expert.id,
-        message_text='Hi, I have been assigned to authenticate this item. To expedite the process, please provide any relevant information or documentation.',
-        sent_at=now
-    )
-    db.session.add(message)
-
-    # Send notifications
-    notification_expert = Notification(
-        user_id=recommended_expert.id,
-        message=f'You have been assigned to authenticate {auth_request.item.title}',
-        item_url=auth_request.item.url,
-        item_title=auth_request.item.title,
-        notification_type=4
-    )
-    notification_requester = Notification(
-        user_id=auth_request.requester_id,
-        message=f'An expert has been assigned to authenticate your item: {auth_request.item.title}',
-        item_url=auth_request.item.url,
-        item_title=auth_request.item.title,
-        notification_type=4
-    )
-    db.session.add_all([notification_expert, notification_requester])
-    db.session.commit()
-
-    # Send real-time notifications and emails
-    try:
-        socketio.emit('new_notification', {
-            'message': notification_expert.message,
-            'item_url': notification_expert.item_url,
-            'created_at': notification_expert.created_at.strftime('%Y-%m-%d %H:%M')
-        }, room=f'user_{recommended_expert.secret_key}')
-    except Exception as e:
-        print(f'SocketIO Error: {e}')
-
-    try:
-        socketio.emit('new_notification', {
-            'message': notification_requester.message,
-            'item_url': notification_requester.item_url,
-            'created_at': notification_requester.created_at.strftime('%Y-%m-%d %H:%M')
-        }, room=f'user_{auth_request.requester.secret_key}')
-    except Exception as e:
-        print(f'SocketIO Error: {e}')
-
-    try:
-        socketio.emit('new_message', {
-            'message': message.message_text,
-            'sender': recommended_expert.username,
-            'sender_id': str(recommended_expert.id),
-            'sender_role': str(2),
-            'images': None,
-            'sent_at': message.sent_at.strftime('%H:%M - %d/%m/%Y')
-        }, room=auth_request.url)
-    except Exception as e:
-        print(f'SocketIO Error: {e}')
-
-    send_notification_email(recommended_expert, notification_expert)
-    send_notification_email(auth_request.requester, notification_requester)
-
-    return jsonify({
-        'message': 'Expert auto-assigned successfully',
-        'request_id': request_id,
-        'expert_id': recommended_expert.id
-    }), 200
-
-@dashboard_page.route('/api/bulk-auto-assign-experts', methods=['POST'])
-@login_required
-def bulk_auto_assign_experts():
-    """Auto-assign experts to multiple authentication requests."""
-    if current_user.role != 3:
-        return jsonify({'error': 'Unauthorised'}), 403
-
-    if not request.is_json or 'request_ids' not in request.json:
-        return jsonify({'error': 'Invalid request'}), 400
-
-    request_ids = request.json['request_ids']
-    if not isinstance(request_ids, list):
-        return jsonify({'error': 'Request IDs must be a list'}), 400
-
-    now = datetime.now()
-
-    # Get number of pending assignments for each expert
-    all_experts_assignments = dict(db.session.query(
-        ExpertAssignment.expert_id, func.count(ExpertAssignment.request_id)
-    ).filter(ExpertAssignment.status == 1).group_by(ExpertAssignment.expert_id).all())
-
-    assignments_made = []
-    for request_id in request_ids:
-        auth_request = db.session.query(AuthenticationRequest).filter_by(request_id=request_id).first()
-        if not auth_request or auth_request.status != 1 or ExpertAssignment.query.filter(
-                and_(ExpertAssignment.request_id == request_id, ExpertAssignment.status != 3)).first():
-            continue
-
-        eligible_experts = User.query\
-            .filter(and_(
-                User.role == 2,
-                User.id != auth_request.requester_id,
-                ~User.expert_assignments.any(ExpertAssignment.request_id == request_id)
-            )).all()
-        if not eligible_experts:
-            continue
-
-        scores = [(expert, calculate_expert_suitability(expert, auth_request, all_experts_assignments, now))
-                  for expert in eligible_experts]
-        max_score = max(score for _, score in scores)
-        best_experts = [expert for expert, score in scores if score == max_score]
-        recommended_expert = choice(best_experts)
-
-        assignment = ExpertAssignment(request_id=request_id, expert_id=recommended_expert.id)
-        db.session.add(assignment)
-
-        message = Message(
-            authentication_request_id=request_id,
-            sender_id=recommended_expert.id,
-            message_text='Hi, I have been assigned to authenticate this item. To expedite the process, please provide any relevant information or documentation.',
-            sent_at=now
-        )
-        db.session.add(message)
-
-        notification_expert = Notification(
-            user_id=recommended_expert.id,
-            message=f'You have been assigned to authenticate {auth_request.item.title}',
-            item_url=auth_request.item.url,
-            item_title=auth_request.item.title,
-            notification_type=4
-        )
-        notification_requester = Notification(
-            user_id=auth_request.requester_id,
-            message=f'An expert has been assigned to authenticate your item: {auth_request.item.title}',
-            item_url=auth_request.item.url,
-            item_title=auth_request.item.title,
-            notification_type=4
-        )
-        db.session.add_all([notification_expert, notification_requester])
-
-        # Update workload
-        all_experts_assignments[recommended_expert.id] = all_experts_assignments.get(recommended_expert.id, 0) + 1
-        assignments_made.append({'request_id': request_id, 'expert_id': recommended_expert.id})
-
-    db.session.commit()
-
-    # Send notifications
-    for assignment in assignments_made:
-<<<<<<< HEAD
-        expert = db.session.get(User, assignment['expert_id'])
-        auth_request = db.session.get(AuthenticationRequest, assignment['request_id'])
-        
-=======
-        expert = User.query.get(assignment['expert_id'])
-        auth_request = AuthenticationRequest.query.get(assignment['request_id'])
-
->>>>>>> b1855be9
-        try:
-            socketio.emit('new_notification', {
-                'message': f'You have been assigned to authenticate {auth_request.item.title}',
-                'item_url': auth_request.item.url,
-                'created_at': now.strftime('%Y-%m-%d %H:%M')
-            }, room=f'user_{expert.secret_key}')
-        except Exception as e:
-            print(f'SocketIO Error: {e}')
-
-        try:
-            socketio.emit('new_notification', {
-                'message': f'An expert has been assigned to authenticate your item: {auth_request.item.title}',
-                'item_url': auth_request.item.url,
-                'created_at': now.strftime('%Y-%m-%d %H:%M')
-            }, room=f'user_{auth_request.requester.secret_key}')
-        except Exception as e:
-            print(f'SocketIO Error: {e}')
-
-        try:
-            socketio.emit('new_message', {
-                'message': 'Hi, I have been assigned to authenticate this item. To expedite the process, please provide any relevant information or documentation.',
-                'sender': expert.username,
-                'sender_id': str(expert.id),
-                'sender_role': str(2),
-                'images': None,
-                'sent_at': now.strftime('%H:%M - %d/%m/%Y')
-            }, room=auth_request.url)
-        except Exception as e:
-            print(f'SocketIO Error: {e}')
-
-        send_notification_email(expert, Notification(
-            user_id=expert.id, message=f'You have been assigned to authenticate {auth_request.item.title}',
-            item_url=auth_request.item.url, item_title=auth_request.item.title, notification_type=4))
-
-        send_notification_email(auth_request.requester, Notification(
-            user_id=auth_request.requester_id, message=f'An expert has been assigned to authenticate your item: {auth_request.item.title}',
-            item_url=auth_request.item.url, item_title=auth_request.item.title, notification_type=4))
-
-    return jsonify({
-        'message': 'Bulk auto-assignment successful',
-        'assignments': assignments_made
-    }), 200
-
-@dashboard_page.route('/api/update-base', methods=['PUT'])
-@login_required
-def update_base():
-    """Update the base platform fee."""
-    if current_user.role != 3:
-        return jsonify({'error': 'Unauthorised'}), 403
-
-    if not request.is_json:
-        return jsonify({'error': 'Invalid request'}), 400
-
-    new_fee = request.json.get('fee')
-    if not isinstance(new_fee, float) and not isinstance(new_fee, int):
-        return jsonify({'error': 'Invalid fee'}), 400
-
-    if new_fee < 0:
-        return jsonify({'error': 'Fee must be positive'}), 400
-    elif new_fee > 100:
-        return jsonify({'error': 'Fee cannot be over 100'}), 400
-
-    base = ManagerConfig.query.filter_by(config_key='base_platform_fee').first()
-    if not base:
-        base = ManagerConfig(
-            config_key='base_platform_fee',
-            description='Base platform fee percentage for standard items'
-        )
-        db.session.add(base)
-
-    base.config_value = str(new_fee)
-    db.session.commit()
-
-    return jsonify({
-        'message': 'Change successful',
-        'config_key': base.config_key,
-        'config_value': base.config_value
-    }), 200
-
-@dashboard_page.route('/api/update-auth', methods=['PUT'])
-@login_required
-def update_auth():
-    """Update the authenticated item fee."""
-    if current_user.role != 3:
-        return jsonify({'error': 'Unauthorised'}), 403
-
-    if not request.is_json:
-        return jsonify({'error': 'Invalid request'}), 400
-
-    new_fee = request.json.get('fee')
-    if not isinstance(new_fee, float) and not isinstance(new_fee, int):
-        return jsonify({'error': 'Invalid fee'}), 400
-
-    if new_fee < 0:
-        return jsonify({'error': 'Fee must be positive'}), 400
-    elif new_fee > 100:
-        return jsonify({'error': 'Fee cannot be over 100'}), 400
-
-    auth = ManagerConfig.query.filter_by(config_key='authenticated_platform_fee').first()
-    if not auth:
-        auth = ManagerConfig(
-            config_key='authenticated_platform_fee',
-            description='Platform fee percentage for authenticated items'
-        )
-        db.session.add(auth)
-
-    auth.config_value = str(new_fee)
-    db.session.commit()
-
-    return jsonify({
-        'message': 'Change successful',
-        'config_key': auth.config_key,
-        'config_value': auth.config_value
-    }), 200
-
-@dashboard_page.route('/api/update-dur', methods=['PUT'])
-@login_required
-def update_dur():
-    """Update the maximum listing duration."""
-    if current_user.role != 3:
-        return jsonify({'error': 'Unauthorised'}), 403
-
-    if not request.is_json:
-        return jsonify({'error': 'Invalid request'}), 400
-
-    new_dur = request.json.get('days')
-    if not isinstance(new_dur, int):
-        return jsonify({'error': 'Invalid duration'}), 400
-
-    if new_dur < 1:
-        return jsonify({'error': 'Duration cannot be less than 1 day'}), 400
-    elif new_dur > 365:
-        return jsonify({'error': 'Duration cannot be over 1 year'}), 400
-
-    dur = ManagerConfig.query.filter_by(config_key='max_auction_duration').first()
-    if not dur:
-        dur = ManagerConfig(
-            config_key='max_auction_duration',
-            description='Maximum auction duration in days'
-        )
-        db.session.add(dur)
-
-    dur.config_value = str(new_dur)
-    db.session.commit()
-
-    return jsonify({
-        'message': 'Change successful',
-        'config_key': dur.config_key,
-        'config_value': dur.config_value
-    }), 200
-
-@dashboard_page.route('/api/expert/<int:user_id>', methods=['PUT'])
-@login_required
-def update_expertise(user_id):
-    """Update the expertise of an expert."""
-    if current_user.role != 2:
-        return jsonify({'error': 'Unauthorised'}), 403
-
-    if current_user.id != int(user_id):
-        return jsonify({'error': 'Cannot modify other user\'s expertise'}), 403
-
-    if not request.is_json:
-        return jsonify({'error': 'Invalid request'}), 400
-
-    new_expertise = request.json.get('expertise')
-
-    if not isinstance(new_expertise, list):
-        return jsonify({'error': 'Invalid expertise format'}), 400
-
-    # Get all categories
-    categories = Category.query.all()
-    category_ids = {c.id for c in categories}
-
-    # Check if all expertise are valid
-    for cat in new_expertise:
-        if not isinstance(cat, int) or cat not in category_ids:
-            return jsonify({'error': 'Invalid expertise'}), 400
-
-    # Remove all existing expertise
-    ExpertCategory.query.filter_by(expert_id=user_id).delete()
-
-    # Add new expertise
-    for cat in new_expertise:
-        expertise = ExpertCategory(expert_id=user_id, category_id=cat)
-        db.session.add(expertise)
-    db.session.commit()
-
-    return jsonify({
-        'message': 'Expertise updated successfully',
-        'expertise': new_expertise
-    }), 200
+"""Dashboard related routes."""
+
+from main import socketio
+from flask import render_template, jsonify, request
+from flask_login import login_required, current_user
+from datetime import date, datetime, timedelta
+from sqlalchemy import and_, or_, func
+from random import choice
+from . import dashboard_page
+from ..models import ExpertAvailability, db, User, AuthenticationRequest, ExpertAssignment, Item, ManagerConfig, Bid, Notification, Message, Category, ExpertCategory
+from ..email_utils import send_notification_email
+
+
+def get_expert_availability(expert):
+    # Returns a string indicating the expert's availability for today.
+    today = date.today()
+    avail = None
+    if expert.expert_availabilities:
+        for a in expert.expert_availabilities:
+            if a.day == today:
+                avail = a
+                break
+    now = datetime.now().time()
+    if avail:
+        if avail.status:  # Expert is marked available in the record
+            if avail.start_time <= now < avail.end_time:
+                return "Currently available"
+            elif now < avail.start_time:
+                delta = (datetime.combine(today, avail.start_time) - datetime.combine(today, now)).seconds // 3600
+                return f"Available in {delta} hour{'s' if delta != 1 else ''}"
+            else:
+                return "Not available today"
+        else:
+            return "Not available today"
+    return "Availability not set"
+
+def get_expertise(expert, item):
+    # Returns a string indicating the expert's expertise in relation to the item.
+    if expert.expert_categories:
+        for cat in expert.expert_categories:
+            if cat.category_id == item.category_id:
+                return 'Expert'
+    return 'Not Expert'
+
+def calculate_expert_suitability(expert, request, all_experts_assignments, now):
+    # Calculate an expert's suitability score for a request.
+    # Availability Score (40%)
+    today = date.today()
+    auction_end = request.item.auction_end.date()
+    avail_score = 0
+    for avail in expert.expert_availabilities:
+        if avail.day >= today and avail.day <= auction_end and avail.status:
+            if avail.day == today:
+                current_time = now.time()
+                if avail.start_time <= current_time < avail.end_time:
+                    # Currently available
+                    avail_score = 1.0
+                    break
+                elif current_time < avail.start_time:
+                    # Available later today
+                    avail_score = max(avail_score, 0.7)
+            else:
+                # Available in future
+                avail_score = max(avail_score, 0.5)
+
+    # Workload Score (30%) - max 5 assignments
+    current_assignments = all_experts_assignments.get(expert.id, 0)
+    workload_score = max(0, 1 - (current_assignments / 5))
+
+    # Expertise Score (30%)
+    expertise_score = 0
+    for cat in expert.expert_categories:
+        if cat.category_id == request.item.category_id:
+            expertise_score = 1.0
+            break
+
+    total_score = (0.4 * avail_score) + (0.3 * workload_score) + (0.3 * expertise_score)
+    return total_score
+
+@dashboard_page.route('/')
+@login_required
+def index():
+    """Dashboard page that redirects to relevant dashboard based on user role."""
+    now = datetime.now()
+
+    if current_user.role == 3:
+        return handle_manager(now)
+    elif current_user.role == 2:
+        return handle_expert(now)
+    else:
+        return handle_user(now)
+
+
+def handle_manager(now):
+    """Handle the dashboard for a manager."""
+    manager = {}
+
+    # Manager configuration
+    manager['base_fee'] = ManagerConfig.query.filter_by(config_key='base_platform_fee').first()
+    manager['authenticated_fee'] = ManagerConfig.query.filter_by(config_key='authenticated_platform_fee').first()
+    manager['max_duration'] = ManagerConfig.query.filter_by(config_key='max_auction_duration').first()
+
+    if not manager['base_fee']:
+        base_fee = ManagerConfig(config_key='base_platform_fee', config_value='1.00',
+                                 description='Base platform fee percentage for standard items')
+        db.session.add(base_fee)
+        manager['base_fee'] = base_fee.config_value
+    else:
+        manager['base_fee'] = float(manager['base_fee'].config_value)
+
+    if not manager['authenticated_fee']:
+        authenticated_fee = ManagerConfig(config_key='authenticated_platform_fee',
+                                          config_value='5.00', description='Platform fee percentage for authenticated items')
+        db.session.add(authenticated_fee)
+        manager['authenticated_fee'] = authenticated_fee.config_value
+    else:
+        manager['authenticated_fee'] = float(manager['authenticated_fee'].config_value)
+
+    if not manager['max_duration']:
+        max_duration = ManagerConfig(config_key='max_auction_duration', config_value='5',
+                                     description='Maximum auction duration in days')
+        db.session.add(max_duration)
+        manager['max_duration'] = max_duration.config_value
+    else:
+        manager['max_duration'] = int(manager['max_duration'].config_value)
+
+    db.session.commit()
+
+    # Get all user roles except managers ordered by role and username
+    manager['users'] = db.session.query(User).filter(
+        User.role != 3).order_by(User.role.desc(), User.username.asc()).all()
+
+    # Pending authentication requests
+    manager_authentications(manager, now)
+
+    # Statistics calculations
+    manager_stats(manager, now)
+
+    return render_template('dashboard_manager.html', manager=manager, now=now, get_expert_availability=get_expert_availability, get_expertise=get_expertise)
+
+def manager_authentications(manager, now):
+    """Handle pending authentication requests for a manager."""
+    pending_requests = AuthenticationRequest.query\
+        .filter(and_(
+            AuthenticationRequest.status == 1,
+            or_(
+                ~AuthenticationRequest.expert_assignments.any(),
+                ~AuthenticationRequest.expert_assignments.any(ExpertAssignment.status != 3)
+            )
+        )).all()
+
+    requests = []
+    all_experts_assignments = dict(db.session.query(
+        ExpertAssignment.expert_id, func.count(ExpertAssignment.request_id)
+    ).filter(ExpertAssignment.status.in_([1, 2])).group_by(ExpertAssignment.expert_id).all())
+
+    for req in pending_requests:
+        eligible_experts = User.query\
+            .filter(and_(
+                User.role == 2,
+                User.id != req.requester_id,
+                ~User.expert_assignments.any(
+                    ExpertAssignment.request_id == req.request_id
+                )
+            )).order_by(User.username.asc()).all()
+        # Calculate AI expert recommendation for eligible experts
+        if eligible_experts:
+            scores = [(expert, calculate_expert_suitability(expert, req, all_experts_assignments, now))
+                      for expert in eligible_experts]
+            max_score = max(score for _, score in scores) if scores else 0
+            best_experts = [expert for expert, score in scores if score == max_score]
+            # Pick randomly in case of tie
+            recommended_expert = choice(best_experts) if best_experts else None
+        else:
+            recommended_expert = None
+        requests.append((req, eligible_experts, recommended_expert))
+    manager['requests'] = requests
+
+def manager_stats(manager, now):
+    """Compute manager statistics."""
+    # Projected Revenue (sum of highest bids for all completed auctions, paid and unpaid)
+    completed_auctions = db.session.query(Item.item_id, func.max(Bid.bid_amount).label('highest_bid'))\
+        .join(Bid, Item.item_id == Bid.item_id)\
+        .filter(Item.auction_end < now)\
+        .group_by(Item.item_id)\
+        .subquery()
+    projected_revenue = db.session.query(func.sum(completed_auctions.c.highest_bid)).scalar() or 0.0
+    manager['projected_revenue'] = projected_revenue
+
+    # Paid Revenue (sum of highest bids for paid auctions only, status == 3)
+    paid_auctions = db.session.query(Item.item_id, func.max(Bid.bid_amount).label('highest_bid'))\
+        .join(Bid, Item.item_id == Bid.item_id)\
+        .filter(Item.auction_end < now, Item.status == 3)\
+        .group_by(Item.item_id)\
+        .subquery()
+    paid_revenue = db.session.query(func.sum(paid_auctions.c.highest_bid)).scalar() or 0.0
+    manager['paid_revenue'] = paid_revenue
+
+    # Get all paid authenticated items
+    authenticated_items = db.session.query(paid_auctions.c.item_id)\
+        .select_from(paid_auctions)\
+        .join(AuthenticationRequest, AuthenticationRequest.item_id == paid_auctions.c.item_id)\
+        .filter(AuthenticationRequest.status == 2)\
+        .subquery()
+
+    # Get authenticated item commission
+    authenticated_commission = db.session.query(func.sum(paid_auctions.c.highest_bid * Item.auth_fee / 100))\
+        .select_from(paid_auctions)\
+        .join(Item, Item.item_id == paid_auctions.c.item_id)\
+        .filter(Item.item_id.in_(
+            db.session.query(authenticated_items.c.item_id)
+        ))\
+        .scalar() or 0.0
+
+    # Get unauthenticated item commission
+    unauthenticated_commission = db.session.query(func.sum(paid_auctions.c.highest_bid * Item.base_fee / 100))\
+        .select_from(paid_auctions)\
+        .join(Item, Item.item_id == paid_auctions.c.item_id)\
+        .filter(Item.item_id.notin_(
+            db.session.query(authenticated_items.c.item_id)
+        ))\
+        .scalar() or 0.0
+
+    paid_revenue = float(paid_revenue)
+    authenticated_commission = float(authenticated_commission)
+    unauthenticated_commission = float(unauthenticated_commission)
+
+    commission_income = authenticated_commission + unauthenticated_commission
+    manager['commission_income'] = commission_income
+    manager['commission_percentage'] = round((commission_income / paid_revenue) * 100, 2) if paid_revenue > 0 else 0.0
+
+    # Active Auctions
+    manager['active_auctions'] = Item.query.filter(and_(Item.auction_start <= now, Item.auction_end >= now)).count()
+
+    # Total Users
+    manager['user_count'] = User.query.count()
+
+    # Paid vs Total Completed Auctions
+    manager['paid_auctions_count'] = Item.query.filter(Item.auction_end < now, Item.status == 3).count()
+    manager['total_completed_auctions'] = Item.query.filter(Item.auction_end < now).count()
+
+    # Revenue Data for Chart (1 week, 1 month, 6 months, both projected and paid)
+    manager['revenue_data'] = {
+        'week': {'projected': {'labels': [], 'values': []}, 'paid': {'labels': [], 'values': []}},
+        'month': {'projected': {'labels': [], 'values': []}, 'paid': {'labels': [], 'values': []}},
+        'six_months': {'projected': {'labels': [], 'values': []}, 'paid': {'labels': [], 'values': []}}
+    }
+
+    # 1 Week (daily revenue for last 7 days)
+    for i in range(6, -1, -1):
+        start_date = (now - timedelta(days=i)).replace(hour=0, minute=0, second=0, microsecond=0)
+        end_date = start_date + timedelta(days=1)
+
+        # Projected (all completed auctions)
+        daily_projected_auctions = db.session.query(Item.item_id, func.max(Bid.bid_amount).label('highest_bid'))\
+            .join(Bid, Item.item_id == Bid.item_id)\
+            .filter(and_(
+                Item.auction_end >= start_date,
+                Item.auction_end < end_date,
+                Item.auction_end < now
+            ))\
+            .group_by(Item.item_id)\
+            .subquery()
+        daily_projected_revenue = db.session.query(func.sum(daily_projected_auctions.c.highest_bid)).scalar() or 0.0
+        daily_projected_revenue = float(daily_projected_revenue)
+
+        # Paid (status == 3)
+        daily_paid_auctions = db.session.query(Item.item_id, func.max(Bid.bid_amount).label('highest_bid'))\
+            .join(Bid, Item.item_id == Bid.item_id)\
+            .filter(and_(
+                Item.auction_end >= start_date,
+                Item.auction_end < end_date,
+                Item.auction_end < now,
+                Item.status == 3
+            ))\
+            .group_by(Item.item_id)\
+            .subquery()
+        daily_paid_revenue = db.session.query(func.sum(daily_paid_auctions.c.highest_bid)).scalar() or 0.0
+        daily_paid_revenue = float(daily_paid_revenue)
+
+        manager['revenue_data']['week']['projected']['values'].append(daily_projected_revenue)
+        manager['revenue_data']['week']['paid']['values'].append(daily_paid_revenue)
+        manager['revenue_data']['week']['projected']['labels'].append(start_date.strftime('%a'))
+        manager['revenue_data']['week']['paid']['labels'].append(start_date.strftime('%a'))
+
+    # 1 Month (weekly revenue for last 4 weeks)
+    for i in range(3, -1, -1):
+        start_date = (now - timedelta(days=i * 7)).replace(hour=0, minute=0, second=0, microsecond=0)
+        end_date = start_date + timedelta(days=7)
+
+        # Projected (all completed auctions)
+        weekly_projected_auctions = db.session.query(Item.item_id, func.max(Bid.bid_amount).label('highest_bid'))\
+            .join(Bid, Item.item_id == Bid.item_id)\
+            .filter(and_(
+                Item.auction_end >= start_date,
+                Item.auction_end < end_date,
+                Item.auction_end < now
+            ))\
+            .group_by(Item.item_id)\
+            .subquery()
+        weekly_projected_revenue = db.session.query(func.sum(weekly_projected_auctions.c.highest_bid)).scalar() or 0.0
+        weekly_projected_revenue = float(weekly_projected_revenue)
+
+        # Paid (status == 3)
+        weekly_paid_auctions = db.session.query(Item.item_id, func.max(Bid.bid_amount).label('highest_bid'))\
+            .join(Bid, Item.item_id == Bid.item_id)\
+            .filter(and_(
+                Item.auction_end >= start_date,
+                Item.auction_end < end_date,
+                Item.auction_end < now,
+                Item.status == 3
+            ))\
+            .group_by(Item.item_id)\
+            .subquery()
+        weekly_paid_revenue = db.session.query(func.sum(weekly_paid_auctions.c.highest_bid)).scalar() or 0.0
+        weekly_paid_revenue = float(weekly_paid_revenue)
+
+        manager['revenue_data']['month']['projected']['values'].append(weekly_projected_revenue)
+        manager['revenue_data']['month']['paid']['values'].append(weekly_paid_revenue)
+        manager['revenue_data']['month']['projected']['labels'].append(f"Week {4 - i}")
+        manager['revenue_data']['month']['paid']['labels'].append(f"Week {4 - i}")
+
+    # 6 Months (monthly revenue for last 6 months)
+    for i in range(5, -1, -1):
+        start_date = now.replace(day=1, hour=0, minute=0, second=0, microsecond=0) - timedelta(days=i * 30)
+        end_date = start_date + timedelta(days=30)
+
+        # Projected (all completed auctions)
+        monthly_projected_auctions = db.session.query(Item.item_id, func.max(Bid.bid_amount).label('highest_bid'))\
+            .join(Bid, Item.item_id == Bid.item_id)\
+            .filter(and_(
+                Item.auction_end >= start_date,
+                Item.auction_end < end_date,
+                Item.auction_end < now
+            ))\
+            .group_by(Item.item_id)\
+            .subquery()
+        monthly_projected_revenue = db.session.query(func.sum(monthly_projected_auctions.c.highest_bid)).scalar() or 0.0
+        monthly_projected_revenue = float(monthly_projected_revenue)
+
+        # Paid (status == 3)
+        monthly_paid_auctions = db.session.query(Item.item_id, func.max(Bid.bid_amount).label('highest_bid'))\
+            .join(Bid, Item.item_id == Bid.item_id)\
+            .filter(and_(
+                Item.auction_end >= start_date,
+                Item.auction_end < end_date,
+                Item.auction_end < now,
+                Item.status == 3
+            ))\
+            .group_by(Item.item_id)\
+            .subquery()
+        monthly_paid_revenue = db.session.query(func.sum(monthly_paid_auctions.c.highest_bid)).scalar() or 0.0
+        monthly_paid_revenue = float(monthly_paid_revenue)
+
+        manager['revenue_data']['six_months']['projected']['values'].append(monthly_projected_revenue)
+        manager['revenue_data']['six_months']['paid']['values'].append(monthly_paid_revenue)
+        manager['revenue_data']['six_months']['projected']['labels'].append(start_date.strftime('%b'))
+        manager['revenue_data']['six_months']['paid']['labels'].append(start_date.strftime('%b'))
+
+def handle_expert(now):
+    """Handle the dashboard for an expert."""
+    expert = {}
+
+    # Authentication assignments
+    expert['pending'] = ExpertAssignment.query\
+        .join(ExpertAssignment.authentication_request)\
+        .join(AuthenticationRequest.item)\
+        .filter(and_(ExpertAssignment.expert_id == current_user.id, ExpertAssignment.status == 1))\
+        .order_by(Item.auction_end.asc())\
+        .all()
+    expert['complete'] = ExpertAssignment.query\
+        .filter(and_(ExpertAssignment.expert_id == current_user.id, ExpertAssignment.status == 2)).all()
+
+    # Get a list of expert's expertise as well as all categories
+    expert['categories'] = Category.query.order_by(Category.name).all()
+    expert['expertise'] = Category.query.join(
+        ExpertCategory,
+        Category.id == ExpertCategory.category_id
+    ).filter(
+        ExpertCategory.expert_id == current_user.id
+    ).all()
+
+    return render_template('dashboard_expert.html', expert=expert, now=now)
+
+
+def handle_user(now):
+    """Handle the dashboard for a user."""
+    user = {}
+
+    # General User interface, all users can see their own auctions
+    user['auctions'] = Item.query.filter_by(seller_id=current_user.id).all()[::-1]
+
+    # Get auctions the user has participated in (via bidding, winning or paying)
+    # Bidding: any open auction (status == 1) where the user has at least one bid.
+    bidding_items = (
+        Item.query.join(Bid, Item.item_id == Bid.item_id)
+        .filter(Bid.bidder_id == current_user.id, Item.status == 1)
+        .distinct()
+        .all()
+    )
+
+    # Won: auctions that are finalized (status == 2) where the user is the winner.
+    won_items = (
+        Item.query.filter(Item.status == 2, Item.winning_bid.has(bidder_id=current_user.id))
+        .all()
+    )
+    # Paid: auctions where the item is paid for (status == 3) and the user is the winner.
+    paid_items = (
+        Item.query.filter(Item.status == 3, Item.winning_bid.has(bidder_id=current_user.id))
+        .all()
+    )
+
+    user['participated_auctions'] = {
+        'bidding': bidding_items,
+        'won': won_items,
+        'paid': paid_items
+    }
+
+    user_data = {
+        'auctions': user['auctions'],
+        'watched_items': current_user.watched_items.all() if hasattr(current_user, 'watched_items') else [],
+        'participated_auctions': user['participated_auctions']
+    }
+
+    return render_template('dashboard_user.html', user=user_data, now=now)
+
+@dashboard_page.route('/api/users/<user_id>/role', methods=['PATCH'])
+@login_required
+def update_user_role(user_id):
+    """Update the role of a user."""
+    if current_user.role != 3:
+        return jsonify({'error': 'Unauthorised'}), 403
+
+    if not request.is_json:
+        return jsonify({'error': 'Invalid request'}), 400
+
+    new_role = request.json.get('role')
+    role_strings = ['User', 'Expert', 'Manager']
+
+    # User = 1, Expert = 2, Manager = 3
+    if new_role not in [1, 2, 3]:
+        return jsonify({'error': 'Invalid role'}), 400
+
+    user = db.session.query(User).filter_by(id=user_id).first()
+    if user is None:
+        return jsonify({'error': 'User not found'}), 404
+
+    if user.role == 3:
+        return jsonify({'error': 'Cannot change manager role'}), 403
+
+    # Prevent self-modification
+    if int(user_id) == current_user.id:
+        return jsonify({'error': 'Cannot modify own role'}), 403
+
+    if user.role == new_role:
+        return jsonify({'error': 'User already has this role'}), 400
+
+    time = datetime.now()
+    old_role = user.role
+    user.role = new_role
+    user.updated_at = time
+
+    # Send notification to user whose role was changed
+    notification = Notification(
+        user_id=user.id,
+        message=f'Your role has been updated from {role_strings[old_role - 1]} to {role_strings[new_role - 1]}',
+        notification_type=0
+    )
+    db.session.add(notification)
+    db.session.commit()
+
+    # Send real-time notification
+    try:
+        socketio.emit('new_notification', {
+            'message': notification.message,
+            'created_at': notification.created_at.strftime('%Y-%m-%d %H:%M')
+        }, room=f'user_{user.secret_key}')
+    except Exception as e:
+        print(f'SocketIO Error: {e}')
+
+    # Send email
+    send_notification_email(user, notification)
+
+    return jsonify({
+        'message': 'Role updated successfully',
+        'user_id': user.id,
+        'new_role': user.role,
+        'updated_date': time.strftime('%d/%m/%Y'),
+        'updated_time': time.strftime('%H:%M:%S')
+    }), 200
+
+@dashboard_page.route('/api/assign-expert/<request_id>', methods=['POST'])
+@login_required
+def assign_expert(request_id):
+    """Assign an expert to an authentication request."""
+    if current_user.role != 3:
+        return jsonify({'error': 'Unauthorised'}), 403
+
+    if not request.is_json:
+        return jsonify({'error': 'Invalid request'}), 400
+
+    authentication_request = db.session.query(AuthenticationRequest).filter_by(request_id=request_id).first()
+    if authentication_request is None:
+        return jsonify({'error': 'Request not found'}), 404
+
+    if authentication_request.status != 1:
+        return jsonify({'error': 'Request not pending'}), 400
+
+    expert = request.json.get('expert')
+    if not isinstance(expert, int):
+        return jsonify({'error': 'Invalid expert'}), 400
+
+    user = db.session.query(User).filter_by(id=expert).first()
+    if user is None:
+        return jsonify({'error': 'User not found'}), 404
+
+    # Cannot double-assign
+    if ExpertAssignment.query.filter(
+        and_(ExpertAssignment.request_id == request_id,
+             ExpertAssignment.status != 3)
+    ).first():
+        return jsonify({'error': 'Request already assigned'}), 400
+
+    # Cannot assign non-expert
+    if user.role != 2:
+        return jsonify({'error': 'Cannot assign non-expert'}), 403
+
+    # Prevent self-assignment and assigning expert to own request
+    if expert == current_user.id:
+        return jsonify({'error': 'Cannot assign self'}), 403
+    if authentication_request.requester_id == expert:
+        return jsonify({'error': 'Cannot assign expert to own request'}), 403
+
+    # The expert must have at least one availability record between now and auction end day (inclusive)
+    item = authentication_request.item  # Assumes relationship exists
+    auction_end = item.auction_end        # Auction end as datetime
+    auction_end_date = auction_end.date()
+    threshold_time = (auction_end - timedelta(hours=3)).time()  # On auction end day
+
+    now_dt = datetime.now()
+    now_date = now_dt.date()
+
+    # Get all availability records for the expert between now and auction end date (inclusive)
+    avail_records = db.session.query(ExpertAvailability).filter(
+        ExpertAvailability.expert_id == expert,
+        ExpertAvailability.day >= now_date,
+        ExpertAvailability.day <= auction_end_date
+    ).all()
+
+    valid = False
+    for record in avail_records:
+        if not record.status:
+            continue
+        # If the availability is on a day before the auction end day, it's valid.
+        if record.day < auction_end_date:
+            valid = True
+            break
+        # If the availability is on the auction end day, then ensure it doesn't start too late.
+        elif record.day == auction_end_date:
+            # Calculate the threshold time (auction end time minus 3 hours)
+            threshold_time = (auction_end - timedelta(hours=3)).time()
+            # The expert's availability is valid only if it starts before the threshold.
+            if record.start_time < threshold_time:
+                valid = True
+                break
+
+    if not valid:
+        return jsonify({'error': 'Expert is not available at any time before the last 3 hours of the auction'}), 400
+
+    # All checks passed—create the assignment.
+    assignment = ExpertAssignment(
+        request_id=request_id,
+        expert_id=expert
+    )
+    db.session.add(assignment)
+
+    # Create new message in the chat
+    message = Message(
+        authentication_request_id=request_id,
+        sender_id=expert,
+        message_text='Hi, I have been assigned to authenticate this item. To expedite the process, please provide any relevant information or documentation.',
+        sent_at=datetime.now()
+    )
+    db.session.add(message)
+
+    # Send notification to expert and requester
+    notification_expert = Notification(
+        user_id=expert,
+        message=f'You have been assigned to authenticate an item',
+        item_url=item.url,
+        item_title=item.title,
+        notification_type=4
+    )
+    db.session.add(notification_expert)
+
+    notification_requester = Notification(
+        user_id=authentication_request.requester_id,
+        message=f'An expert has been assigned to authenticate your item',
+        item_url=item.url,
+        item_title=item.title,
+        notification_type=4
+    )
+    db.session.add(notification_requester)
+    db.session.commit()
+
+    # Send real-time notifications
+    try:
+        socketio.emit('new_notification', {
+            'message': notification_expert.message,
+            'item_url': notification_expert.item_url,
+            'created_at': notification_expert.created_at.strftime('%Y-%m-%d %H:%M')
+        }, room=f'user_{user.secret_key}')
+    except Exception as e:
+        print(f'SocketIO Error: {e}')
+
+    try:
+        socketio.emit('new_notification', {
+            'message': notification_requester.message,
+            'item_url': notification_requester.item_url,
+            'created_at': notification_requester.created_at.strftime('%Y-%m-%d %H:%M')
+        }, room=f'user_{authentication_request.requester.secret_key}')
+    except Exception as e:
+        print(f'SocketIO Error: {e}')
+
+    try:
+        socketio.emit('new_message', {
+            'message': 'Hi, I have been assigned to authenticate this item. To expedite the process, please provide any relevant information or documentation.',
+            'sender': user.username,
+            'sender_id': str(expert),
+            'sender_role': str(2),
+            'images': None,
+            'sent_at': message.sent_at.strftime('%H:%M - %d/%m/%Y')
+        }, room=authentication_request.url)
+    except Exception as e:
+        print(f'SocketIO Error: {e}')
+
+    # Send emails
+    send_notification_email(user, notification_expert)
+    send_notification_email(authentication_request.requester, notification_requester)
+
+    return jsonify({
+        'message': 'Assignment successful',
+        'request_id': request_id,
+        'expert_id': expert
+    }), 200
+
+@dashboard_page.route('/api/auto-assign-expert/<request_id>', methods=['POST'])
+@login_required
+def auto_assign_expert(request_id):
+    """Auto-assign the recommended expert to an authentication request."""
+    if current_user.role != 3:
+        return jsonify({'error': 'Unauthorised'}), 403
+
+    auth_request = db.session.query(AuthenticationRequest).filter_by(request_id=request_id).first()
+    if not auth_request:
+        return jsonify({'error': 'Request not found'}), 404
+    if auth_request.status != 1:
+        return jsonify({'error': 'Request not pending'}), 400
+
+    # Check for existing valid assignment
+    if ExpertAssignment.query.filter(
+            and_(ExpertAssignment.request_id == request_id, ExpertAssignment.status != 3)).first():
+        return jsonify({'error': 'Request already assigned'}), 400
+
+    # Get eligible experts
+    eligible_experts = User.query\
+        .filter(and_(
+            User.role == 2,
+            User.id != auth_request.requester_id,
+            ~User.expert_assignments.any(ExpertAssignment.request_id == request_id)
+        )).all()
+    if not eligible_experts:
+        return jsonify({'error': 'No available experts'}), 400
+
+    # Calculate suitability scores
+    now = datetime.now()
+
+    # Get number of pending assignments for each expert
+    all_experts_assignments = dict(db.session.query(
+        ExpertAssignment.expert_id, func.count(ExpertAssignment.request_id)
+    ).filter(ExpertAssignment.status == 1).group_by(ExpertAssignment.expert_id).all())
+
+    scores = [(expert, calculate_expert_suitability(expert, auth_request, all_experts_assignments, now))
+              for expert in eligible_experts]
+    max_score = max(score for _, score in scores)
+    best_experts = [expert for expert, score in scores if score == max_score]
+    best_expert_ids = set(expert.id for expert in best_experts)
+    print(best_expert_ids)
+
+    # Preferentially pick the expert displayed in the recommendation
+    if request.is_json and request.json.get('recommendation') and request.json.get('recommendation') in best_expert_ids:
+        recommended_expert = User.query.filter_by(id=request.json['recommendation']).first()
+    else:
+        recommended_expert = choice(best_experts)
+
+    # Assign the expert
+    assignment = ExpertAssignment(request_id=request_id, expert_id=recommended_expert.id)
+    db.session.add(assignment)
+
+    # Create message
+    message = Message(
+        authentication_request_id=request_id,
+        sender_id=recommended_expert.id,
+        message_text='Hi, I have been assigned to authenticate this item. To expedite the process, please provide any relevant information or documentation.',
+        sent_at=now
+    )
+    db.session.add(message)
+
+    # Send notifications
+    notification_expert = Notification(
+        user_id=recommended_expert.id,
+        message=f'You have been assigned to authenticate {auth_request.item.title}',
+        item_url=auth_request.item.url,
+        item_title=auth_request.item.title,
+        notification_type=4
+    )
+    notification_requester = Notification(
+        user_id=auth_request.requester_id,
+        message=f'An expert has been assigned to authenticate your item: {auth_request.item.title}',
+        item_url=auth_request.item.url,
+        item_title=auth_request.item.title,
+        notification_type=4
+    )
+    db.session.add_all([notification_expert, notification_requester])
+    db.session.commit()
+
+    # Send real-time notifications and emails
+    try:
+        socketio.emit('new_notification', {
+            'message': notification_expert.message,
+            'item_url': notification_expert.item_url,
+            'created_at': notification_expert.created_at.strftime('%Y-%m-%d %H:%M')
+        }, room=f'user_{recommended_expert.secret_key}')
+    except Exception as e:
+        print(f'SocketIO Error: {e}')
+
+    try:
+        socketio.emit('new_notification', {
+            'message': notification_requester.message,
+            'item_url': notification_requester.item_url,
+            'created_at': notification_requester.created_at.strftime('%Y-%m-%d %H:%M')
+        }, room=f'user_{auth_request.requester.secret_key}')
+    except Exception as e:
+        print(f'SocketIO Error: {e}')
+
+    try:
+        socketio.emit('new_message', {
+            'message': message.message_text,
+            'sender': recommended_expert.username,
+            'sender_id': str(recommended_expert.id),
+            'sender_role': str(2),
+            'images': None,
+            'sent_at': message.sent_at.strftime('%H:%M - %d/%m/%Y')
+        }, room=auth_request.url)
+    except Exception as e:
+        print(f'SocketIO Error: {e}')
+
+    send_notification_email(recommended_expert, notification_expert)
+    send_notification_email(auth_request.requester, notification_requester)
+
+    return jsonify({
+        'message': 'Expert auto-assigned successfully',
+        'request_id': request_id,
+        'expert_id': recommended_expert.id
+    }), 200
+
+@dashboard_page.route('/api/bulk-auto-assign-experts', methods=['POST'])
+@login_required
+def bulk_auto_assign_experts():
+    """Auto-assign experts to multiple authentication requests."""
+    if current_user.role != 3:
+        return jsonify({'error': 'Unauthorised'}), 403
+
+    if not request.is_json or 'request_ids' not in request.json:
+        return jsonify({'error': 'Invalid request'}), 400
+
+    request_ids = request.json['request_ids']
+    if not isinstance(request_ids, list):
+        return jsonify({'error': 'Request IDs must be a list'}), 400
+
+    now = datetime.now()
+
+    # Get number of pending assignments for each expert
+    all_experts_assignments = dict(db.session.query(
+        ExpertAssignment.expert_id, func.count(ExpertAssignment.request_id)
+    ).filter(ExpertAssignment.status == 1).group_by(ExpertAssignment.expert_id).all())
+
+    assignments_made = []
+    for request_id in request_ids:
+        auth_request = db.session.query(AuthenticationRequest).filter_by(request_id=request_id).first()
+        if not auth_request or auth_request.status != 1 or ExpertAssignment.query.filter(
+                and_(ExpertAssignment.request_id == request_id, ExpertAssignment.status != 3)).first():
+            continue
+
+        eligible_experts = User.query\
+            .filter(and_(
+                User.role == 2,
+                User.id != auth_request.requester_id,
+                ~User.expert_assignments.any(ExpertAssignment.request_id == request_id)
+            )).all()
+        if not eligible_experts:
+            continue
+
+        scores = [(expert, calculate_expert_suitability(expert, auth_request, all_experts_assignments, now))
+                  for expert in eligible_experts]
+        max_score = max(score for _, score in scores)
+        best_experts = [expert for expert, score in scores if score == max_score]
+        recommended_expert = choice(best_experts)
+
+        assignment = ExpertAssignment(request_id=request_id, expert_id=recommended_expert.id)
+        db.session.add(assignment)
+
+        message = Message(
+            authentication_request_id=request_id,
+            sender_id=recommended_expert.id,
+            message_text='Hi, I have been assigned to authenticate this item. To expedite the process, please provide any relevant information or documentation.',
+            sent_at=now
+        )
+        db.session.add(message)
+
+        notification_expert = Notification(
+            user_id=recommended_expert.id,
+            message=f'You have been assigned to authenticate {auth_request.item.title}',
+            item_url=auth_request.item.url,
+            item_title=auth_request.item.title,
+            notification_type=4
+        )
+        notification_requester = Notification(
+            user_id=auth_request.requester_id,
+            message=f'An expert has been assigned to authenticate your item: {auth_request.item.title}',
+            item_url=auth_request.item.url,
+            item_title=auth_request.item.title,
+            notification_type=4
+        )
+        db.session.add_all([notification_expert, notification_requester])
+
+        # Update workload
+        all_experts_assignments[recommended_expert.id] = all_experts_assignments.get(recommended_expert.id, 0) + 1
+        assignments_made.append({'request_id': request_id, 'expert_id': recommended_expert.id})
+
+    db.session.commit()
+
+    # Send notifications
+    for assignment in assignments_made:
+        expert = db.session.get(User, assignment['expert_id'])
+        auth_request = db.session.get(AuthenticationRequest, assignment['request_id'])
+        
+        try:
+            socketio.emit('new_notification', {
+                'message': f'You have been assigned to authenticate {auth_request.item.title}',
+                'item_url': auth_request.item.url,
+                'created_at': now.strftime('%Y-%m-%d %H:%M')
+            }, room=f'user_{expert.secret_key}')
+        except Exception as e:
+            print(f'SocketIO Error: {e}')
+
+        try:
+            socketio.emit('new_notification', {
+                'message': f'An expert has been assigned to authenticate your item: {auth_request.item.title}',
+                'item_url': auth_request.item.url,
+                'created_at': now.strftime('%Y-%m-%d %H:%M')
+            }, room=f'user_{auth_request.requester.secret_key}')
+        except Exception as e:
+            print(f'SocketIO Error: {e}')
+
+        try:
+            socketio.emit('new_message', {
+                'message': 'Hi, I have been assigned to authenticate this item. To expedite the process, please provide any relevant information or documentation.',
+                'sender': expert.username,
+                'sender_id': str(expert.id),
+                'sender_role': str(2),
+                'images': None,
+                'sent_at': now.strftime('%H:%M - %d/%m/%Y')
+            }, room=auth_request.url)
+        except Exception as e:
+            print(f'SocketIO Error: {e}')
+
+        send_notification_email(expert, Notification(
+            user_id=expert.id, message=f'You have been assigned to authenticate {auth_request.item.title}',
+            item_url=auth_request.item.url, item_title=auth_request.item.title, notification_type=4))
+
+        send_notification_email(auth_request.requester, Notification(
+            user_id=auth_request.requester_id, message=f'An expert has been assigned to authenticate your item: {auth_request.item.title}',
+            item_url=auth_request.item.url, item_title=auth_request.item.title, notification_type=4))
+
+    return jsonify({
+        'message': 'Bulk auto-assignment successful',
+        'assignments': assignments_made
+    }), 200
+
+@dashboard_page.route('/api/update-base', methods=['PUT'])
+@login_required
+def update_base():
+    """Update the base platform fee."""
+    if current_user.role != 3:
+        return jsonify({'error': 'Unauthorised'}), 403
+
+    if not request.is_json:
+        return jsonify({'error': 'Invalid request'}), 400
+
+    new_fee = request.json.get('fee')
+    if not isinstance(new_fee, float) and not isinstance(new_fee, int):
+        return jsonify({'error': 'Invalid fee'}), 400
+
+    if new_fee < 0:
+        return jsonify({'error': 'Fee must be positive'}), 400
+    elif new_fee > 100:
+        return jsonify({'error': 'Fee cannot be over 100'}), 400
+
+    base = ManagerConfig.query.filter_by(config_key='base_platform_fee').first()
+    if not base:
+        base = ManagerConfig(
+            config_key='base_platform_fee',
+            description='Base platform fee percentage for standard items'
+        )
+        db.session.add(base)
+
+    base.config_value = str(new_fee)
+    db.session.commit()
+
+    return jsonify({
+        'message': 'Change successful',
+        'config_key': base.config_key,
+        'config_value': base.config_value
+    }), 200
+
+@dashboard_page.route('/api/update-auth', methods=['PUT'])
+@login_required
+def update_auth():
+    """Update the authenticated item fee."""
+    if current_user.role != 3:
+        return jsonify({'error': 'Unauthorised'}), 403
+
+    if not request.is_json:
+        return jsonify({'error': 'Invalid request'}), 400
+
+    new_fee = request.json.get('fee')
+    if not isinstance(new_fee, float) and not isinstance(new_fee, int):
+        return jsonify({'error': 'Invalid fee'}), 400
+
+    if new_fee < 0:
+        return jsonify({'error': 'Fee must be positive'}), 400
+    elif new_fee > 100:
+        return jsonify({'error': 'Fee cannot be over 100'}), 400
+
+    auth = ManagerConfig.query.filter_by(config_key='authenticated_platform_fee').first()
+    if not auth:
+        auth = ManagerConfig(
+            config_key='authenticated_platform_fee',
+            description='Platform fee percentage for authenticated items'
+        )
+        db.session.add(auth)
+
+    auth.config_value = str(new_fee)
+    db.session.commit()
+
+    return jsonify({
+        'message': 'Change successful',
+        'config_key': auth.config_key,
+        'config_value': auth.config_value
+    }), 200
+
+@dashboard_page.route('/api/update-dur', methods=['PUT'])
+@login_required
+def update_dur():
+    """Update the maximum listing duration."""
+    if current_user.role != 3:
+        return jsonify({'error': 'Unauthorised'}), 403
+
+    if not request.is_json:
+        return jsonify({'error': 'Invalid request'}), 400
+
+    new_dur = request.json.get('days')
+    if not isinstance(new_dur, int):
+        return jsonify({'error': 'Invalid duration'}), 400
+
+    if new_dur < 1:
+        return jsonify({'error': 'Duration cannot be less than 1 day'}), 400
+    elif new_dur > 365:
+        return jsonify({'error': 'Duration cannot be over 1 year'}), 400
+
+    dur = ManagerConfig.query.filter_by(config_key='max_auction_duration').first()
+    if not dur:
+        dur = ManagerConfig(
+            config_key='max_auction_duration',
+            description='Maximum auction duration in days'
+        )
+        db.session.add(dur)
+
+    dur.config_value = str(new_dur)
+    db.session.commit()
+
+    return jsonify({
+        'message': 'Change successful',
+        'config_key': dur.config_key,
+        'config_value': dur.config_value
+    }), 200
+
+@dashboard_page.route('/api/expert/<int:user_id>', methods=['PUT'])
+@login_required
+def update_expertise(user_id):
+    """Update the expertise of an expert."""
+    if current_user.role != 2:
+        return jsonify({'error': 'Unauthorised'}), 403
+
+    if current_user.id != int(user_id):
+        return jsonify({'error': 'Cannot modify other user\'s expertise'}), 403
+
+    if not request.is_json:
+        return jsonify({'error': 'Invalid request'}), 400
+
+    new_expertise = request.json.get('expertise')
+
+    if not isinstance(new_expertise, list):
+        return jsonify({'error': 'Invalid expertise format'}), 400
+
+    # Get all categories
+    categories = Category.query.all()
+    category_ids = {c.id for c in categories}
+
+    # Check if all expertise are valid
+    for cat in new_expertise:
+        if not isinstance(cat, int) or cat not in category_ids:
+            return jsonify({'error': 'Invalid expertise'}), 400
+
+    # Remove all existing expertise
+    ExpertCategory.query.filter_by(expert_id=user_id).delete()
+
+    # Add new expertise
+    for cat in new_expertise:
+        expertise = ExpertCategory(expert_id=user_id, category_id=cat)
+        db.session.add(expertise)
+    db.session.commit()
+
+    return jsonify({
+        'message': 'Expertise updated successfully',
+        'expertise': new_expertise
+    }), 200
--- conflicted
+++ resolved
@@ -1,129 +1,144 @@
-"""Auction viewing routes."""
-
-<<<<<<< HEAD
-from flask import render_template
-from . import item_page
-from ..models import Item
-
-@item_page.route('/<url>')
-def index(url):
-    item = item = Item.query.filter_by(url=url).first_or_404()
-    return render_template('item.html', item=item)
-=======
-from flask import render_template, flash, redirect, url_for, request
-from flask_login import login_required, current_user
-from datetime import datetime
-import decimal
-from . import item_page
-from ..models import db, Item, Bid, User, Notification, AuthenticationRequest
-
-
-@item_page.route('/<url>')
-def index(url):
-    item = Item.query.filter_by(url=url).first_or_404()
-
-    # Check authentication status
-    authentication = AuthenticationRequest.query.filter_by(item_id=item.item_id).first()
-    status = None
-    if authentication:
-        status = authentication.status
-        expert = authentication.expert_assignments[0] if authentication.expert_assignments else None
-
-    # Allow validated users access to the authentication page
-    if not current_user.is_authenticated:
-        is_allowed = False
-    else:
-        is_allowed = authentication and (
-            current_user.role == 3 or
-            expert and expert.expert_id == current_user.id or
-            authentication.requester_id == current_user.id
-        )
-    # Get all bids in descending order and suggested bid amount
-    bids = item.bids[::-1]
-    suggested_bid = item.highest_bid().bid_amount + decimal.Decimal('0.01') if item.highest_bid() else item.minimum_price + decimal.Decimal('0.01')
-
-    return render_template('item.html', item=item, authentication=status, is_allowed=is_allowed, suggested_bid=suggested_bid, bids=bids)
-
->>>>>>> 9ff306e3
-
-from flask_socketio import emit
-from flask import request, jsonify
-from flask_login import login_required, current_user
-from ..models import db, Bid, Item
-from . import item_page
-from main import socketio
-
-<<<<<<< HEAD
-@item_page.route('/bid', methods=['POST'])
-@login_required
-def place_bid():
-    """Handles placing a new bid on an auction item."""
-    data = request.get_json()
-    item_id = data.get('item_id')
-    bid_amount = data.get('bid_amount')
-=======
-    # Add error handling for placing bid
-    try:
-        # Get bid amount from form
-        bid_amount = float(request.form.get('bid_amount'))
-        
-        # Get current highest bid
-        current_highest = item.highest_bid()
-        
-        # Validate bid amount
-        if not bid_amount:
-            flash('Please enter a bid amount.', 'error')
-            return redirect(url_for('item_page.index', url=url))
-        
-        if not isinstance(bid_amount, (int, float)):
-            flash('Bid amount must be a number.', 'error')
-            return redirect(url_for('item_page.index', url=url))
-
-        if bid_amount < 0:
-            flash('Bid amount must be a positive number.', 'error')
-            return redirect(url_for('item_page.index', url=url))
-        
-        if current_highest and bid_amount <= current_highest.bid_amount:
-            flash('Your bid must be higher than the current bid.', 'error')
-            return redirect(url_for('item_page.index', url=url))
-        
-        if bid_amount < item.minimum_price:
-            flash('Your bid must be at least the minimum price.', 'error')
-            return redirect(url_for('item_page.index', url=url))
->>>>>>> 9ff306e3
-
-    if not item_id or not bid_amount:
-        return jsonify({"error": "Invalid request"}), 400
-
-    response, status = Bid.place_bid(item_id, current_user.id, bid_amount)
-    
-    if status == 200:
-        # Emit event to update all clients
-        socketio.emit('update_bid', {"item_id": item_id, "bid_amount": bid_amount}, broadcast=True)
-
-<<<<<<< HEAD
-    return jsonify(response), status
-
-
-=======
-
-@item_page.route('/notifications/mark-read', methods=['POST'])
-@login_required
-def mark_notifications_read():
-    """Mark all notifications as read for current user"""
-    try:
-        notifications = Notification.query.filter_by(
-            user_id=current_user.id,
-            is_read=False
-        ).all()
-        
-        for notification in notifications:
-            notification.is_read = True
-        
-        db.session.commit()
-        return {'status': 'success'}, 200
-    except Exception as e:
-        print(f"Error marking notifications read: {str(e)}")
-        return {'error': 'Failed to mark notifications as read'}, 500
-
->>>>>>> 9ff306e3
+"""Auction viewing routes."""
+
+from flask import render_template, flash, redirect, url_for, request
+from flask_login import login_required, current_user
+from datetime import datetime
+import decimal
+from . import item_page
+from ..models import db, Item, Bid, User, Notification, AuthenticationRequest
+
+
+@item_page.route('/<url>')
+def index(url):
+    item = Item.query.filter_by(url=url).first_or_404()
+
+    # Check authentication status
+    authentication = AuthenticationRequest.query.filter_by(item_id=item.item_id).first()
+    status = None
+    if authentication:
+        status = authentication.status
+        expert = authentication.expert_assignments[0] if authentication.expert_assignments else None
+
+    # Allow validated users access to the authentication page
+    if not current_user.is_authenticated:
+        is_allowed = False
+    else:
+        is_allowed = authentication and (
+            current_user.role == 3 or
+            expert and expert.expert_id == current_user.id or
+            authentication.requester_id == current_user.id
+        )
+    # Get all bids in descending order and suggested bid amount
+    bids = item.bids[::-1]
+    suggested_bid = item.highest_bid().bid_amount + decimal.Decimal('0.01') if item.highest_bid() else item.minimum_price + decimal.Decimal('0.01')
+
+    return render_template('item.html', item=item, authentication=status, is_allowed=is_allowed, suggested_bid=suggested_bid, bids=bids)
+
+
+@item_page.route('/<url>/bid', methods=['POST'])
+@login_required
+def place_bid(url):
+    item = Item.query.filter_by(url=url).first_or_404()
+    
+    # Check if auction is still active
+    if datetime.now() >= item.auction_end:
+        flash('This auction has ended.', 'error')
+        return redirect(url_for('item_page.index', url=url))
+
+    # Add error handling for placing bid
+    try:
+        # Get bid amount from form
+        bid_amount = float(request.form.get('bid_amount'))
+        
+        # Get current highest bid
+        current_highest = item.highest_bid()
+        
+        # Validate bid amount
+        if not bid_amount:
+            flash('Please enter a bid amount.', 'error')
+            return redirect(url_for('item_page.index', url=url))
+        
+        if not isinstance(bid_amount, (int, float)):
+            flash('Bid amount must be a number.', 'error')
+            return redirect(url_for('item_page.index', url=url))
+
+        if bid_amount < 0:
+            flash('Bid amount must be a positive number.', 'error')
+            return redirect(url_for('item_page.index', url=url))
+        
+        if current_highest and bid_amount <= current_highest.bid_amount:
+            flash('Your bid must be higher than the current bid.', 'error')
+            return redirect(url_for('item_page.index', url=url))
+        
+        if bid_amount < item.minimum_price:
+            flash('Your bid must be at least the minimum price.', 'error')
+            return redirect(url_for('item_page.index', url=url))
+
+        # Create new bid
+        new_bid = Bid(
+            item_id=item.item_id,
+            bidder_id=current_user.id,
+            bid_amount=bid_amount
+        )
+        db.session.add(new_bid)
+        
+        # Notify previous highest bidder that they were outbid
+        if current_highest and current_highest.bidder_id != current_user.id:
+            previous_bidder = User.query.get(current_highest.bidder_id)
+            if previous_bidder:  # Make sure we found the user
+                item.notify_outbid(previous_bidder)
+        
+        db.session.commit()
+        flash('Your bid has been placed successfully!', 'success')
+        
+    except Exception as e:
+        db.session.rollback()
+        flash('Error placing bid. Please try again.', 'error')
+        print(f"Error placing bid: {str(e)}")  # For debugging
+        
+    return redirect(url_for('item_page.index', url=url))
+
+@item_page.route('/check-ended-auctions')
+def check_ended_auctions():
+    """Check for ended auctions and notify winners"""
+    try:
+        ended_items = Item.query.filter(
+            Item.auction_end <= datetime.now(),
+            Item.winning_bid_id.is_(None)  # Only process items without winners set
+        ).all()
+        
+        for item in ended_items:
+            highest_bid = item.highest_bid()
+            if highest_bid:
+                # Set winning bid
+                item.winning_bid_id = highest_bid.bid_id
+                # Send notifications
+                item.notify_winner()  # In-app notification
+                item.notify_winner_email()  # Email notification
+                db.session.commit()
+        
+        return {'message': 'Ended auctions processed'}, 200
+    except Exception as e:
+        db.session.rollback()
+        print(f"Error processing ended auctions: {str(e)}")
+        return {'error': 'Failed to process ended auctions'}, 500
+
+
+@item_page.route('/notifications/mark-read', methods=['POST'])
+@login_required
+def mark_notifications_read():
+    """Mark all notifications as read for current user"""
+    try:
+        notifications = Notification.query.filter_by(
+            user_id=current_user.id,
+            is_read=False
+        ).all()
+        
+        for notification in notifications:
+            notification.is_read = True
+        
+        db.session.commit()
+        return {'status': 'success'}, 200
+    except Exception as e:
+        print(f"Error marking notifications read: {str(e)}")
+        return {'error': 'Failed to mark notifications as read'}, 500
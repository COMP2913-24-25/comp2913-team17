--- conflicted
+++ resolved
@@ -1,182 +1,178 @@
-{% extends "base.html" %}
-
-{% block title %}Auction: {{ item.title }}{% endblock %}
-
-{% block content %}
-
-<div class="container mt-5">
-  <div class="row">
-    <!-- Image Column -->
-    <div class="col-md-6 mb-4">
-      {% if item.image %}
-      <img src="{{ item.image }}" 
-        alt="{{ item.title }}" 
-        class="img-fluid rounded"
-        loading="lazy"
-      >
-      {% else %}
-      <div class="bg-light rounded d-flex align-items-center justify-content-center" style="height: 400px">
-        <p class="text-muted">No image available</p>
-      </div>
-      {% endif %}
-    </div>
-    <!-- Details Column -->
-    <div class="col-md-6">
-      <h1 class="mb-4">{{ item.title }}</h1>
-      <!-- Auction Status -->
-      <div class="mb-4">
-        <h5>Auction Status</h5>
-        <div class="d-flex gap-3">
-          <span class="badge {% if item.locked %}bg-danger{% else %}bg-success{% endif %} p-2">
-            {{ "Locked" if item.locked else "Open" }}
-          </span>
-          {% if is_allowed %}
-          <a href="{{ url_for('authenticate_item_page.index', url=item.authentication_requests[0].url) }}"
-            title="View authentication request"
-            class="badge mx-2 {% if item.authentication_requests[0].status == 1 %}bg-warning
-            {% elif item.authentication_requests[0].status == 2 %}bg-success
-            {% else %}bg-danger{% endif %} p-2"
-          >
-            {% if item.authentication_requests[0].status == 1 %}
-              Authentication Pending
-            {% elif item.authentication_requests[0].status == 2 %}
-              Authenticated
-            {% else %}
-              Authentication Declined
-            {% endif %}
-          </a>
-          {% else %}
-          <span class="badge {% if authentication == 1 %}bg-warning
-<<<<<<< HEAD
-            {% elif item.authentication == 2 %}bg-success
-=======
-            {% elif authentication == 2 %}bg-success
->>>>>>> 295f8743
-            {% elif authentication == 3 %}bg-danger
-            {% else %}bg-secondary{% endif %} p-2"
-          >
-            {% if authentication == 1 %}
-              Authentication Pending
-            {% elif authentication == 2 %}
-              Authenticated
-            {% elif authentication == 3 %}
-              Authentication Declined
-            {% else %}
-              Not Authenticated
-            {% endif %}
-          </span>
-          {% endif %}
-        </div>
-      </div>
-      <!-- Price -->
-      <div class="mb-4">
-        <h5>Minimum Price</h5>
-        <p class="h3 text-primary">£{{ "%.2f"|format(item.minimum_price) }}</p>
-      </div>
-      <!-- Auction Times -->
-      <div class="mb-4">
-        <h5>Auction Period</h5>
-        <div class="row">
-          <div class="col">
-            <small class="text-muted">Start Time</small>
-            <p>{{ item.auction_start.strftime('%Y-%m-%d %H:%M') }}</p>
-          </div>
-          <div class="col">
-            <small class="text-muted">End Time</small>
-            <p class="auction-end">{{ item.auction_end.strftime('%Y-%m-%d %H:%M') }}</p>
-            <p><span class="countdown-label">Time remaining:</span> <span class="countdown" data-end="{{ item.auction_end.isoformat() }}">{{ item.auction_end.strftime('%Y-%m-%d %H:%M') }}</span></p>
-          </div>
-        </div>
-      </div>
-      <!-- Description -->
-      <div class="mb-4">
-        <h5>Description</h5>
-        <p class="text-break">{{ item.description }}</p>
-      </div>
-      <!-- Seller Info -->
-      <div class="mb-4">
-        <h5>Seller Information</h5>
-        <p>Posted by: {{ item.seller.username }}</p>
-        <p><small class="text-muted">Upload date: {{ item.upload_date.strftime('%Y-%m-%d %H:%M') }}</small></p>
-      </div>
-      <!-- Action Buttons -->
-      {% if current_user.is_authenticated %}
-      <form action="{{ url_for('item_page.place_bid', url=item.url) }}" method="POST" class="bid-form">
-        <input type="hidden" name="csrf_token" value="{{ csrf_token() }}">
-        <div class="mb-3">
-          <label for="bid_amount" class="form-label">Your Bid Amount</label>
-          <div class="input-group">
-            <span class="input-group-text">£</span>
-            <input 
-              type="number"
-              class="form-control"
-              id="bid_amount"
-              name="bid_amount"
-              step="0.01"
-              min="{{ suggested_bid }}"
-              value="{{ suggested_bid }}"
-              required
-            >
-          </div>
-          <div class="form-text">
-            {% if item.highest_bid() %}
-              Current highest bid: £<span class="max-bid">{{ "%.2f"|format(item.highest_bid().bid_amount) }}</span>
-            {% else %}
-              Minimum bid: £{{ "%.2f"|format(item.minimum_price) }}
-            {% endif %}
-          </div>
-        </div>
-        
-        <div class="d-grid gap-2">
-          <button type="submit" class="btn btn-primary btn-lg">Place Bid</button>
-        </div>
-        
-        <div class="mt-3">
-          <p class="text-muted small-end">
-            Auction ends on: {{ item.auction_end.strftime('%B %d, %Y at %I:%M %p') }}
-          </p>
-          {% if item.highest_bid() and item.highest_bid().bidder_id == current_user.id %}
-            <div class="alert alert-info mt-2 max-bid-alert">
-              You currently have the highest bid!
-            </div>
-          {% endif %}
-          <h3>Bid History:</h3>
-          {% if bids %}
-          <ol class="bid-history" reversed start="{{ bids|length }}">
-            {% for bid in bids %}
-            <li>
-              {{ bid.bidder.username }}</strong> - £{{ "%.2f"|format(bid.bid_amount) }}
-              <small class="text-muted">({{ bid.bid_time.strftime('%Y-%m-%d %H:%M') }})</small>
-            </li>
-            {% endfor %}
-          </ol>
-          {% else %}
-          <p class="text-muted no-bids-msg">No bids yet</p>
-          {% endif %}
-        </div>
-      </form>
-      <div class="mt-3">
-        {% if is_watching %}
-          <button id="unwatch-btn" class="btn btn-outline-secondary" data-item-url="{{ item.url }}">
-            <i class="fas fa-eye-slash"></i> Unwatch
-          </button>
-        {% else %}
-          <button id="watch-btn" class="btn btn-outline-primary" data-item-url="{{ item.url }}">
-            <i class="fas fa-eye"></i> Watch
-          </button>
-        {% endif %}
-      </div>
-      {% else %}
-      <div class="d-grid gap-2">
-        <a href="{{ url_for('auth_page.login') }}" class="btn btn-primary btn-lg">Login to Place Bid</a>
-      </div>
-      {% endif %}
-    </div>
-  </div>
-</div>
-
-<!-- Scripts -->
-<script src="{{ url_for('static', filename='js/bidding.js') }}"></script>
-<script src="{{ url_for('static', filename='js/watchAuction.js') }}"></script>
-
+{% extends "base.html" %}
+
+{% block title %}Auction: {{ item.title }}{% endblock %}
+
+{% block content %}
+
+<div class="container mt-5">
+  <div class="row">
+    <!-- Image Column -->
+    <div class="col-md-6 mb-4">
+      {% if item.image %}
+      <img src="{{ item.image }}" 
+        alt="{{ item.title }}" 
+        class="img-fluid rounded"
+        loading="lazy"
+      >
+      {% else %}
+      <div class="bg-light rounded d-flex align-items-center justify-content-center" style="height: 400px">
+        <p class="text-muted">No image available</p>
+      </div>
+      {% endif %}
+    </div>
+    <!-- Details Column -->
+    <div class="col-md-6">
+      <h1 class="mb-4">{{ item.title }}</h1>
+      <!-- Auction Status -->
+      <div class="mb-4">
+        <h5>Auction Status</h5>
+        <div class="d-flex gap-3">
+          <span class="badge {% if item.locked %}bg-danger{% else %}bg-success{% endif %} p-2">
+            {{ "Locked" if item.locked else "Open" }}
+          </span>
+          {% if is_allowed %}
+          <a href="{{ url_for('authenticate_item_page.index', url=item.authentication_requests[0].url) }}"
+            title="View authentication request"
+            class="badge mx-2 {% if item.authentication_requests[0].status == 1 %}bg-warning
+            {% elif item.authentication_requests[0].status == 2 %}bg-success
+            {% else %}bg-danger{% endif %} p-2"
+          >
+            {% if item.authentication_requests[0].status == 1 %}
+              Authentication Pending
+            {% elif item.authentication_requests[0].status == 2 %}
+              Authenticated
+            {% else %}
+              Authentication Declined
+            {% endif %}
+          </a>
+          {% else %}
+          <span class="badge {% if authentication == 1 %}bg-warning
+            {% elif item.authentication == 2 %}bg-success
+            {% elif authentication == 3 %}bg-danger
+            {% else %}bg-secondary{% endif %} p-2"
+          >
+            {% if authentication == 1 %}
+              Authentication Pending
+            {% elif authentication == 2 %}
+              Authenticated
+            {% elif authentication == 3 %}
+              Authentication Declined
+            {% else %}
+              Not Authenticated
+            {% endif %}
+          </span>
+          {% endif %}
+        </div>
+      </div>
+      <!-- Price -->
+      <div class="mb-4">
+        <h5>Minimum Price</h5>
+        <p class="h3 text-primary">£{{ "%.2f"|format(item.minimum_price) }}</p>
+      </div>
+      <!-- Auction Times -->
+      <div class="mb-4">
+        <h5>Auction Period</h5>
+        <div class="row">
+          <div class="col">
+            <small class="text-muted">Start Time</small>
+            <p>{{ item.auction_start.strftime('%Y-%m-%d %H:%M') }}</p>
+          </div>
+          <div class="col">
+            <small class="text-muted">End Time</small>
+            <p class="auction-end">{{ item.auction_end.strftime('%Y-%m-%d %H:%M') }}</p>
+            <p><span class="countdown-label">Time remaining:</span> <span class="countdown" data-end="{{ item.auction_end.isoformat() }}">{{ item.auction_end.strftime('%Y-%m-%d %H:%M') }}</span></p>
+          </div>
+        </div>
+      </div>
+      <!-- Description -->
+      <div class="mb-4">
+        <h5>Description</h5>
+        <p class="text-break">{{ item.description }}</p>
+      </div>
+      <!-- Seller Info -->
+      <div class="mb-4">
+        <h5>Seller Information</h5>
+        <p>Posted by: {{ item.seller.username }}</p>
+        <p><small class="text-muted">Upload date: {{ item.upload_date.strftime('%Y-%m-%d %H:%M') }}</small></p>
+      </div>
+      <!-- Action Buttons -->
+      {% if current_user.is_authenticated %}
+      <form action="{{ url_for('item_page.place_bid', url=item.url) }}" method="POST" class="bid-form">
+        <input type="hidden" name="csrf_token" value="{{ csrf_token() }}">
+        <div class="mb-3">
+          <label for="bid_amount" class="form-label">Your Bid Amount</label>
+          <div class="input-group">
+            <span class="input-group-text">£</span>
+            <input 
+              type="number"
+              class="form-control"
+              id="bid_amount"
+              name="bid_amount"
+              step="0.01"
+              min="{{ suggested_bid }}"
+              value="{{ suggested_bid }}"
+              required
+            >
+          </div>
+          <div class="form-text">
+            {% if item.highest_bid() %}
+              Current highest bid: £<span class="max-bid">{{ "%.2f"|format(item.highest_bid().bid_amount) }}</span>
+            {% else %}
+              Minimum bid: £{{ "%.2f"|format(item.minimum_price) }}
+            {% endif %}
+          </div>
+        </div>
+        
+        <div class="d-grid gap-2">
+          <button type="submit" class="btn btn-primary btn-lg">Place Bid</button>
+        </div>
+        
+        <div class="mt-3">
+          <p class="text-muted small-end">
+            Auction ends on: {{ item.auction_end.strftime('%B %d, %Y at %I:%M %p') }}
+          </p>
+          {% if item.highest_bid() and item.highest_bid().bidder_id == current_user.id %}
+            <div class="alert alert-info mt-2 max-bid-alert">
+              You currently have the highest bid!
+            </div>
+          {% endif %}
+          <h3>Bid History:</h3>
+          {% if bids %}
+          <ol class="bid-history" reversed start="{{ bids|length }}">
+            {% for bid in bids %}
+            <li>
+              {{ bid.bidder.username }}</strong> - £{{ "%.2f"|format(bid.bid_amount) }}
+              <small class="text-muted">({{ bid.bid_time.strftime('%Y-%m-%d %H:%M') }})</small>
+            </li>
+            {% endfor %}
+          </ol>
+          {% else %}
+          <p class="text-muted no-bids-msg">No bids yet</p>
+          {% endif %}
+        </div>
+      </form>
+      <div class="mt-3">
+        {% if is_watching %}
+          <button id="unwatch-btn" class="btn btn-outline-secondary" data-item-url="{{ item.url }}">
+            <i class="fas fa-eye-slash"></i> Unwatch
+          </button>
+        {% else %}
+          <button id="watch-btn" class="btn btn-outline-primary" data-item-url="{{ item.url }}">
+            <i class="fas fa-eye"></i> Watch
+          </button>
+        {% endif %}
+      </div>
+      {% else %}
+      <div class="d-grid gap-2">
+        <a href="{{ url_for('auth_page.login') }}" class="btn btn-primary btn-lg">Login to Place Bid</a>
+      </div>
+      {% endif %}
+    </div>
+  </div>
+</div>
+
+<!-- Scripts -->
+<script src="{{ url_for('static', filename='js/bidding.js') }}"></script>
+<script src="{{ url_for('static', filename='js/watchAuction.js') }}"></script>
+
 {% endblock %}
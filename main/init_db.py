from datetime import date, datetime, time, timedelta
from decimal import Decimal
import random
from .models import (
    AuthenticationRequest, Bid, ExpertAssignment, ExpertAvailability, ExpertCategory,
    Item, ManagerConfig, Message, MessageImage, Notification, User, Category, Image,
    MessageImage, db
)

def populate_db(app):
    with app.app_context():
        # Check if user exists
        # If user exists, then dummy data has been loaded
        if User.query.first():
            print('Database already populated. Skipping dummy data load.')
            return

        now = datetime.now()

        # Regular Users
        user1 = User(username='alice', email='alice@example.com', role=1)
        user1.set_password('Alice@123')

        user2 = User(username='robert', email='robert@example.com', role=1)
        user2.set_password('Robert@123')

        user3 = User(username='john', email='john@example.com', role=1)
        user3.set_password('John@123')

        user4 = User(username='sarah', email='sarah@example.com', role=1)
        user4.set_password('Sarah@123')

        user5 = User(username='michael', email='michael@example.com', role=1)
        user5.set_password('Michael@123')

        # Experts (role=2)
        user6 = User(username='charlie', email='charlie@example.com', role=2)
        user6.set_password('Charlie@123')

        user7 = User(username='emma', email='emma@example.com', role=2)
        user7.set_password('Emma@123')

        user8 = User(username='oliver', email='oliver@example.com', role=2)
        user8.set_password('Oliver@123')

        # Managers (role=3)
        user9 = User(username='diana', email='diana@example.com', role=3)
        user9.set_password('Diana@123')

        user10 = User(username='frank', email='frank@example.com', role=3)
        user10.set_password('Frank@123')

        db.session.add_all([user1, user2, user3, user4, user5,
                            user6, user7, user8, user9, user10])
        db.session.commit()

        # Additional Regular Users
        user11 = User(username='linda', email='linda@example.com', role=1)
        user11.set_password('Linda@123')

        user12 = User(username='peter', email='peter@example.com', role=1)
        user12.set_password('Peter@123')

        user13 = User(username='kevin', email='kevin@example.com', role=1)
        user13.set_password('Kevin@123')

        user14 = User(username='susan', email='susan@example.com', role=1)
        user14.set_password('Susan@123')

        # Additional Experts (role=2)
        user15 = User(username='cristiano', email='cristiano@example.com', role=2)
        user15.set_password('Cristiano@123')

        user16 = User(username='sandeep', email='sandeep@example.com', role=2)
        user16.set_password('sandeep@123')

        user17 = User(username='jamal', email='jamal@example.com', role=2)
        user17.set_password('jamal@123')

        user18 = User(username='yusuf', email='cheeseman@example.com', role=2)
        user18.set_password('Cheeseman@123')

        # Add them to the session along with the previous users:
        db.session.add_all([user11, user12, user13, user14, user15, user16, user17, user18])
        db.session.commit()

        # Categories
        cat1 = Category(name='Antiques', description='Vintage and antique items')
        cat2 = Category(name='Art', description='Paintings, sculptures, and more')
        cat3 = Category(name='Electronics', description='Gadgets and tech devices')
        cat4 = Category(name='Fashion', description='Clothing, accessories, etc.')
        cat5 = Category(name='Furniture', description='Home and office furniture')
        cat6 = Category(name='Collectibles', description='Rare and collectible items')
        cat7 = Category(name='Books', description='Rare books and literature')
        cat8 = Category(name='Luxury Goods', description='High-end designer items and luxury products')
        cat9 = Category(name='Vehicles', description='Cars, motorcycles, boats, and other vehicles')
        cat10 = Category(name='Musical Instruments', description='Guitars, pianos, and other instruments')
        cat11 = Category(name='Sports Equipment', description='Athletic gear and sporting goods')
        cat12 = Category(name='Toys & Games', description='Collectible toys and vintage games')
        cat13 = Category(name='Miscellaneous', description='Items that don\'t fit other categories')
        db.session.add_all([cat1, cat2, cat3, cat4, cat5, cat6, cat7, cat8, cat9, cat10, cat11, cat12, cat13])
        db.session.commit()

        # Auctions
        items = []
        images = []

        auction1 = Item(
            seller_id=user1.id,
            title='Vintage Clock',
            description='An antique clock from 1900',
            upload_date=now - timedelta(days=1),
            auction_start=now - timedelta(days=1),
            auction_end=now + timedelta(days=3),
            minimum_price=100.00,
            category_id=cat1.id  # Assign to "Antiques"
        )

        image1 = Image(
            url='https://sc23jk3-auctionbucket.s3.amazonaws.com/auction_items/20250307_014410_clock.jpg',
            item=auction1
        )

        items.append(auction1)
        images.append(image1)

        auction2 = Item(
            seller_id=user2.id,
            title='Art Painting',
            description='A modern art painting with vibrant colours',
            upload_date=now - timedelta(days=2),
            auction_start=now - timedelta(days=2),
            auction_end=now + timedelta(minutes=1),
            minimum_price=200.00,
            category_id=cat2.id  # Assign to "Art"
        )

        image2 = Image(
            url='https://sc23jk3-auctionbucket.s3.amazonaws.com/auction_items/20250307_014233_art.jpg',
            item=auction2
        )

        items.append(auction2)
        images.append(image2)

        # Auction 3: Vintage Vase
        auction3 = Item(
            seller_id=user3.id,
            title='Vintage Vase',
            description='A beautiful vintage vase from the early 1900s.',
            upload_date=now - timedelta(days=2),
            auction_start=now - timedelta(days=2),
            auction_end=now + timedelta(days=2),
            minimum_price=150.00,
            category_id=cat1.id
        )
        image3 = Image(
            url='https://sc23jk3-auctionbucket.s3.amazonaws.com/auction_items/20250321_024256_Vase1.jpg',
            item=auction3
        )
        image4 = Image(
            url='https://sc23jk3-auctionbucket.s3.amazonaws.com/auction_items/20250321_024256_Vase2.jpg',
            item=auction3
        )
        image5 = Image(
            url='https://sc23jk3-auctionbucket.s3.amazonaws.com/auction_items/20250321_024257_Vase3.jpg',
            item=auction3
        )
        items.append(auction3)
        images.extend([image3, image4, image5])

        # Auction 4: Modern Sculpture (ended)
        auction4 = Item(
            seller_id=user4.id,
            title='Modern Sculpture',
            description='A unique modern sculpture.',
            upload_date=now - timedelta(days=3),
            auction_start=now - timedelta(days=3),
            auction_end=now - timedelta(hours=1),
            minimum_price=3000.00,
            category_id=cat2.id
        )
        image6 = Image(
            url='https://sc23jk3-auctionbucket.s3.amazonaws.com/auction_items/20250321_024250_Sculpture1.jpg',
            item=auction4
        )
        image7 = Image(
            url='https://sc23jk3-auctionbucket.s3.amazonaws.com/auction_items/20250321_024252_Sculpture2.jpg',
            item=auction4
        )
        image8 = Image(
            url='https://sc23jk3-auctionbucket.s3.amazonaws.com/auction_items/20250321_024252_Sculpture2.jpg',
            item=auction4
        )
        items.append(auction4)
        images.extend([image6, image7, image8])

        # Auction 5: Smartphone
        auction5 = Item(
            seller_id=user5.id,
            title='iPhone',
            description='A classic smartphone model with advanced features (for the time of it\'s release).',
            upload_date=now - timedelta(days=1),
            auction_start=now - timedelta(days=1),
            auction_end=now + timedelta(days=1),
            minimum_price=500.00,
            category_id=cat3.id
        )
        image9 = Image(
            url='https://sc23jk3-auctionbucket.s3.amazonaws.com/auction_items/20250321_024242_iPhone1.jpg',
            item=auction5
        )
        image10 = Image(
            url='https://sc23jk3-auctionbucket.s3.amazonaws.com/auction_items/20250321_024244_iPhone2.jpg',
            item=auction5
        )
        items.append(auction5)
        images.extend([image9, image10])

        # Auction 6: Designer Jacket
        auction6 = Item(
            seller_id=user1.id,
            title='Designer Jacket',
            description='A stylish designer jacket in excellent condition.',
            upload_date=now - timedelta(days=4),
            auction_start=now - timedelta(days=4),
            auction_end=now + timedelta(hours=6),
            minimum_price=250.00,
            category_id=cat4.id
        )
        image11 = Image(
            url='https://sc23jk3-auctionbucket.s3.amazonaws.com/auction_items/20250321_024246_Jacket1.jpg',
            item=auction6
        )
        image12 = Image(
            url='https://sc23jk3-auctionbucket.s3.amazonaws.com/auction_items/20250321_024247_Jacket2.jpg',
            item=auction6
        )
        items.append(auction6)
        images.extend([image11, image12])

        # Auction 7: Antique Desk
        auction7 = Item(
            seller_id=user2.id,
            title='Antique Desk',
            description='A well-crafted antique desk perfect for any study.',
            upload_date=now - timedelta(days=5),
            auction_start=now - timedelta(days=5),
            auction_end=now + timedelta(days=3),
            minimum_price=800.00,
            category_id=cat5.id
        )
        image13 = Image(
            url='https://sc23jk3-auctionbucket.s3.amazonaws.com/auction_items/20250321_024236_Desk1.jpg',
            item=auction7
        )
        image14 = Image(
            url='https://sc23jk3-auctionbucket.s3.amazonaws.com/auction_items/20250321_024236_Desk2.jpg',
            item=auction7
        )
        items.append(auction7)
        images.extend([image13, image14])

        # Auction 8: Rare Comic Book
        auction8 = Item(
            seller_id=user3.id,
            title='Rare Comic Book',
            description='A rare comic book from the golden age.',
            upload_date=now - timedelta(days=3),
            auction_start=now - timedelta(days=3),
            auction_end=now + timedelta(hours=12),
            minimum_price=75.00,
            category_id=cat6.id
        )
        image15 = Image(
            url='https://sc23jk3-auctionbucket.s3.amazonaws.com/auction_items/20250321_024233_Comic1.jpg',
            item=auction8
        )
        image16 = Image(
            url='https://sc23jk3-auctionbucket.s3.amazonaws.com/auction_items/20250321_024235_Comic2.jpg',
            item=auction8
        )
        items.append(auction8)
        images.extend([image15, image16])

        # Auction 9: First Edition Book (ended)
        auction9 = Item(
            seller_id=user4.id,
            title='Moby Dick: A First Edition',
            description="A rare first edition book, a collector's dream.",
            upload_date=now - timedelta(days=7),
            auction_start=now - timedelta(days=7),
            auction_end=now - timedelta(hours=2),
            minimum_price=120.00,
            category_id=cat7.id
        )
        image17 = Image(
            url='https://sc23jk3-auctionbucket.s3.amazonaws.com/auction_items/20250321_024232_Book1.jpeg',
            item=auction9
        )
        items.append(auction9)
        images.append(image17)

        # Auction 10: Luxury Watch
        auction10 = Item(
            seller_id=user5.id,
            title='Luxury Rolex',
            description='A high-end luxury watch with impeccable design.',
            upload_date=now - timedelta(days=1),
            auction_start=now - timedelta(days=1),
            auction_end=now + timedelta(days=2),
            minimum_price=1500.00,
            category_id=cat8.id
        )
        image18 = Image(
            url='https://sc23jk3-auctionbucket.s3.amazonaws.com/auction_items/20250321_024248_Rolex.jpg',
            item=auction10
        )
        items.append(auction10)
        images.append(image18)

        # Auction 11: Sports Car (ended)
        auction11 = Item(
            seller_id=user1.id,
            title='Ferrari',
            description='A vintage sports car in pristine condition.',
            upload_date=now - timedelta(days=10),
            auction_start=now - timedelta(days=10),
            auction_end=now - timedelta(days=1),
<<<<<<< HEAD
            minimum_price=50000.00,
=======
            minimum_price=90000.00,
>>>>>>> e6844b86
            category_id=cat9.id
        )
        image19 = Image(
            url='https://sc23jk3-auctionbucket.s3.amazonaws.com/auction_items/20250321_024238_Ferrari2.jpg',
            item=auction11
        )
        image20 = Image(
            url='https://sc23jk3-auctionbucket.s3.amazonaws.com/auction_items/20250321_024237_Ferrari1.jpg',
            item=auction11
        )
        items.append(auction11)
        images.extend([image19, image20])

        # Auction 12: Electric Guitar
        auction12 = Item(
            seller_id=user2.id,
            title='Electric Guitar',
            description='A quality electric guitar for music enthusiasts.',
            upload_date=now - timedelta(days=3),
            auction_start=now - timedelta(days=3),
            auction_end=now + timedelta(hours=5),
            minimum_price=600.00,
            category_id=cat10.id
        )
        image21 = Image(
            url='https://sc23jk3-auctionbucket.s3.amazonaws.com/auction_items/20250321_024239_Guitar1.jpg',
            item=auction12
        )
        image22 = Image(
            url='https://sc23jk3-auctionbucket.s3.amazonaws.com/auction_items/20250321_024240_Guitar2.jpg',
            item=auction12
        )
        items.append(auction12)
        images.extend([image21, image22])

        db.session.add_all(items + images)
        db.session.commit()

        # Bids - Managers and experts cannot bid
        bid1 = Bid(
            item_id=auction11.item_id,
            bidder_id=user2.id,
<<<<<<< HEAD
            bid_amount=51000.00,
=======
            bid_amount=94000.00,
>>>>>>> e6844b86
            bid_time=now
        )
        bid2 = Bid(
            item_id=auction11.item_id,
            bidder_id=user1.id,
<<<<<<< HEAD
            bid_amount=51700.00,
=======
            bid_amount=92000.00,
>>>>>>> e6844b86
            bid_time=now
        )
        db.session.add_all([bid1, bid2])
        db.session.commit()

         # -------------------------
        # Add Additional Fake Bids for Auctions (except Antique Desk and Electric Guitar)
        # -------------------------
        regular_users = [user1, user2, user3, user4, user5]
        for auction in items:
            if auction.title in ['Antique Desk', 'Electric Guitar', 'Ferrari']:
                continue

            # Determine total number of bids desired (between 1 and 3)
            if auction.highest_bid():
                total_bids = random.randint(1, 3)
                additional_bids = total_bids - 1  # one bid already exists
            else:
                total_bids = random.randint(1, 3)
                additional_bids = total_bids

            # Set the starting bid amount: highest bid if exists; otherwise, the minimum price.
            current_bid = auction.highest_bid().bid_amount if auction.highest_bid() else auction.minimum_price

            # Set the initial bid time to 5 hours ago.
            last_bid_time = now - timedelta(hours=5)

            for _ in range(additional_bids):
                possible_bidders = [u for u in regular_users if u.id != auction.seller_id]
                bidder = random.choice(possible_bidders)
                # Increase the current bid by a random 5% to 15%
                increment = current_bid * Decimal(str(random.uniform(0.05, 0.15)))
                new_bid_amount = current_bid + increment
                # Add a random number of minutes (between 1 and 60) to the last bid time,
                # ensuring that each bid has a later timestamp than the previous one.
                delta_minutes = random.randint(1, 60)
                new_bid_time = last_bid_time + timedelta(minutes=delta_minutes)
                
                new_bid = Bid(
                    item_id=auction.item_id,
                    bidder_id=bidder.id,
                    bid_amount=new_bid_amount,
                    bid_time=new_bid_time
                )
                db.session.add(new_bid)
                db.session.commit()
    
                # Update the last_bid_time and current_bid for the next iteration.
                last_bid_time = new_bid_time
                current_bid = new_bid_amount

        # Authentication Requests for auctions (except certain titles)
        excluded_titles = ['Luxury Rolex', 'Rare Comic Book', 'Ferrari', 'Moby Dick: A First Edition', 'Modern Sculpture', 'Electric Guitar', 'Designer Jacket', 'Vintage Vase', 'iPhone']
        for auction in items:
            if auction.title not in excluded_titles:
                auth_req = AuthenticationRequest(
                    item_id=auction.item_id,
                    requester_id=auction.seller_id,
                    request_date=now,
                    fee_percent=5.00
                )
                db.session.add(auth_req)
        db.session.commit()

        # ---------------------------
        # Mark Specific Auctions as Authenticated and Create Expert Assignments
        # We want to mark the following auctions as authenticated:
        # - Art Painting (auction2)
        # - Modern Sculpture (auction4)
        # - Moby Dick: A First Edition (auction9)
        # - Ferrari (auction11)
        # ---------------------------
        # For Art Painting:
        auth_req_art = AuthenticationRequest.query.filter_by(item_id=auction2.item_id).first()
        if auth_req_art:
            auth_req_art.status = 2  # Authenticated
            db.session.commit()
            if auth_req_art.expert_assignments:
                auth_req_art.expert_assignments[0].status = 2
            else:
                expert_assignment_art = ExpertAssignment(
                    request_id=auth_req_art.request_id,
                    expert_id=user6.id,  # Assign Charlie for example
                    assigned_date=now,
                    status=2
                )
                db.session.add(expert_assignment_art)
            db.session.commit()

            # Add seller message with image for Art Painting
            message_expert_art1 = Message(
                authentication_request_id=auth_req_art.request_id,
                sender_id=user6.id,
                message_text="Hi, I have been assigned to authenticate this item. To expedite the process, please provide any relevant information or documentation.",
                sent_at=now - timedelta(hours=1, minutes=30)
            )
            message_seller_art = Message(
                authentication_request_id=auth_req_art.request_id,
                sender_id=auction2.seller_id,
                message_text="Here are more details about my artwork. Please see the attached image for reference.",
                sent_at=now - timedelta(hours=1)
            )
            db.session.add_all([message_expert_art1, message_seller_art])
            db.session.commit()

            message_image_art = MessageImage(
                message_id=message_seller_art.message_id,
                image_key="message_attachments/20250321_130844_ARTJPG.jpg"  # S3 key for the Art image
            )
            db.session.add(message_image_art)
            db.session.commit()

            # Add expert response for Art Painting
            message_expert_art = Message(
                authentication_request_id=auth_req_art.request_id,
                sender_id=user6.id,
                message_text="Thank you for the information. Your artwork is now authenticated.",
                sent_at=now - timedelta(minutes=15)
            )
            db.session.add(message_expert_art)
            db.session.commit()

        # For Modern Sculpture:
        auth_req_sculpt = AuthenticationRequest(
            item_id=auction4.item_id,
            requester_id=auction4.seller_id,
            request_date=now,
            fee_percent=5.00,
            status=2  # Authenticated
        )
        db.session.add(auth_req_sculpt)
        db.session.commit()
        expert_assignment_sculpt = ExpertAssignment(
            request_id=auth_req_sculpt.request_id,
            expert_id=user7.id,   # Assign Emma for sculpture
            assigned_date=now,
            status=2
        )
        db.session.add(expert_assignment_sculpt)
        db.session.commit()

        # Add seller message with image for Modern Sculpture
        message_expert_sculpt1 = Message(
                authentication_request_id=auth_req_sculpt.request_id,
                sender_id=user7.id,
                message_text="Hi, I have been assigned to authenticate this item. To expedite the process, please provide any relevant information or documentation.",
                sent_at=now - timedelta(hours=1, minutes=30)
        )
        message_seller_sculpt = Message(
            authentication_request_id=auth_req_sculpt.request_id,
            sender_id=auction4.seller_id,
            message_text="Please find attached a detailed view of my sculpture.",
            sent_at=now - timedelta(hours=1)
        )
        db.session.add_all([message_expert_sculpt1, message_seller_sculpt])

        db.session.commit()

        message_image_sculpt = MessageImage(
            message_id=message_seller_sculpt.message_id,
            image_key="message_attachments/20250321_130846_SCULPTURE.jpg"  # S3 key for the Sculpture image
        )
        db.session.add(message_image_sculpt)
        db.session.commit()

        # Add expert response for Modern Sculpture
        message_expert_sculpt = Message(
            authentication_request_id=auth_req_sculpt.request_id,
            sender_id=user7.id,
            message_text="Thank you for the details. Your sculpture is authenticated.",
            sent_at=now - timedelta(minutes=15)
        )
        db.session.add(message_expert_sculpt)
        db.session.commit()

        # For Moby Dick: A First Edition
        auth_req_moby = AuthenticationRequest(
            item_id=auction9.item_id,
            requester_id=auction9.seller_id,
            request_date=now,
            fee_percent=5.00,
            status=2  # Authenticated
        )
        db.session.add(auth_req_moby)
        db.session.commit()
        expert_assignment_moby = ExpertAssignment(
            request_id=auth_req_moby.request_id,
            expert_id=user8.id,   # Assign Oliver for Moby Dick
            assigned_date=now,
            status=2
        )
        db.session.add(expert_assignment_moby)
        db.session.commit()

        message_expert_moby1 = Message(
                authentication_request_id=auth_req_moby.request_id,
                sender_id=user8.id,
                message_text="Hi, I have been assigned to authenticate this item. To expedite the process, please provide any relevant information or documentation.",
                sent_at=now - timedelta(hours=1, minutes=30)
        )
        # Add seller message with image for Moby Dick
        message_seller_moby = Message(
            authentication_request_id=auth_req_moby.request_id,
            sender_id=auction9.seller_id,
            message_text="Please see the attached close-up of my rare first edition.",
            sent_at=now - timedelta(hours=1)
        )
        db.session.add_all([message_expert_moby1, message_seller_moby])
        db.session.commit()

        message_image_moby = MessageImage(
            message_id=message_seller_moby.message_id,
            image_key="message_attachments/20250321_130846_MOBYDICK.jpg"  # S3 key for the Moby Dick image
        )
        db.session.add(message_image_moby)
        db.session.commit()

        # Add expert response for Moby Dick
        message_expert_moby = Message(
            authentication_request_id=auth_req_moby.request_id,
            sender_id=user8.id,
            message_text="Thank you for providing the image and details. Your item is authenticated.",
            sent_at=now - timedelta(minutes=15)
        )
        db.session.add(message_expert_moby)
        db.session.commit()

        # For Ferrari:
        auth_req_ferrari = AuthenticationRequest(
            item_id=auction11.item_id,
            requester_id=auction11.seller_id,
            request_date=now,
            fee_percent=5.00,
            status=2  # Authenticated
        )
        db.session.add(auth_req_ferrari)
        db.session.commit()
        expert_assignment_ferrari = ExpertAssignment(
            request_id=auth_req_ferrari.request_id,
            expert_id=user6.id,   # Assign Charlie for Ferrari
            assigned_date=now,
            status=2
        )
        db.session.add(expert_assignment_ferrari)
        db.session.commit()

        message_expert_ferrari1 = Message(
                authentication_request_id=auth_req_ferrari.request_id,
                sender_id=user6.id,
                message_text="Hi, I have been assigned to authenticate this item. To expedite the process, please provide any relevant information or documentation.",
                sent_at=now - timedelta(hours=1, minutes=30)
        )
        # Add seller message with image for Ferrari
        message_seller_ferrari = Message(
            authentication_request_id=auth_req_ferrari.request_id,
            sender_id=auction11.seller_id,
            message_text="Attached is a detailed image of my car's interior and exterior.",
            sent_at=now - timedelta(hours=1)
        )
        db.session.add_all([message_expert_ferrari1, message_seller_ferrari])
        db.session.commit()

        message_image_ferrari = MessageImage(
            message_id=message_seller_ferrari.message_id,
            image_key="message_attachments/20250321_130845_FERARIJPG.jpg"  # S3 key for the Ferrari image
        )
        db.session.add(message_image_ferrari)
        db.session.commit()

        # Add expert response for Ferrari
        message_expert_ferrari = Message(
            authentication_request_id=auth_req_ferrari.request_id,
            sender_id=user6.id,
            message_text="Thank you for the information. Your Ferrari has been authenticated.",
            sent_at=now - timedelta(minutes=15)
        )
        db.session.add(message_expert_ferrari)
        db.session.commit()

        # For Comic Book: mark authentication as denied
        auth_req_book = AuthenticationRequest(
            item_id=auction8.item_id,
            requester_id=auction8.seller_id,
            request_date=now,
            fee_percent=5.00,
            status=3  # 3 = Declined/Denied
        )
        db.session.add(auth_req_book)
        db.session.commit()

        expert_assignment_book = ExpertAssignment(
            request_id=auth_req_book.request_id,
            expert_id=user6.id,   # Assign Charlie
            assigned_date=now,
            status=2  # Mark assignment as completed/responded
        )
        db.session.add(expert_assignment_book)
        db.session.commit()

        message_expert_comic = Message(
                authentication_request_id=auth_req_book.request_id,
                sender_id=user6.id,
                message_text="Hi, I have been assigned to authenticate this item. To expedite the process, please provide any relevant information or documentation.",
                sent_at=now - timedelta(hours=2, minutes=30)
        )

        db.session.add(message_expert_comic)
        db.session.commit()

        # Add seller message with image for Comic Book
        message_seller_comic = Message(
            authentication_request_id=auth_req_book.request_id,
            sender_id=auction8.seller_id,
            message_text="Please see the attached image of my comic book.",
            sent_at=now - timedelta(hours=2)
        )
        db.session.add(message_seller_comic)
        db.session.commit()

        message_image_comic = MessageImage(
            message_id=message_seller_comic.message_id,
            image_key="message_attachments/20250322_132008_Dover.jpg"  # Replace with your S3 key for the comic image
        )
        db.session.add(message_image_comic)
        db.session.commit()

        # Add expert response for Comic Book
        message_expert_comic = Message(
            authentication_request_id=auth_req_book.request_id,
            sender_id=user6.id,
            message_text="The image you provided looks lovely. "
            "However, it is not the expected comic book. Authentication denied.",
            sent_at=now - timedelta(hours=1, minutes=30)
        )
        db.session.add(message_expert_comic)
        db.session.commit()

        # For Comic Book: mark authentication as denied
        auth_req_rolex = AuthenticationRequest(
            item_id=auction10.item_id,
            requester_id=auction10.seller_id,
            request_date=now,
            fee_percent=5.00,
            status=1 
        )
        db.session.add(auth_req_rolex)
        db.session.commit()

        expert_assignment_rolex = ExpertAssignment(
            request_id=auth_req_rolex.request_id,
            expert_id=user6.id,   # Assign Charlie
            assigned_date=now,
            status=1 
        )
        db.session.add(expert_assignment_rolex)
        db.session.commit()

        message_expert_rolex = Message(
                authentication_request_id=auth_req_rolex.request_id,
                sender_id=user6.id,
                message_text="Hi, I have been assigned to authenticate this item. To expedite the process, please provide any relevant information or documentation.",
                sent_at=now - timedelta(hours=2, minutes=30)
        )

        db.session.add(message_expert_rolex)
        db.session.commit()
    
        # For Charlie (user6) – next 14 days:
        for i in range(14):
            day = date.today() + timedelta(days=i)
            # Weekday: available from 10:00 to 16:00; Weekend (Saturday=5, Sunday=6): unavailable in that slot.
            if day.weekday() in [5, 6]:  # Saturday or Sunday
                availability = ExpertAvailability(
                    expert_id=user6.id,
                    day=day,
                    start_time=time(10, 0),
                    end_time=time(16, 0),
                    status=False  # Unavailable on weekends in that slot
                )
            else:
                availability = ExpertAvailability(
                    expert_id=user6.id,
                    day=day,
                    start_time=time(10, 0),
                    end_time=time(16, 0),
                    status=True   # Available on weekdays
                )
            db.session.add(availability)

        # For Emma (user7) – next 7 days:
        for i in range(7):
            day = date.today() + timedelta(days=i)
            if i < 5:
                # Not available for the next 5 days during 10:00 to 15:00
                availability = ExpertAvailability(
                    expert_id=user7.id,
                    day=day,
                    start_time=time(10, 0),
                    end_time=time(15, 0),
                    status=False
                )
            else:
                # Available for the following 2 days during 10:00 to 15:00
                availability = ExpertAvailability(
                    expert_id=user7.id,
                    day=day,
                    start_time=time(10, 0),
                    end_time=time(15, 0),
                    status=True
                )
            db.session.add(availability)

        # Create availability for the new experts
        new_experts = [user15, user16, user17, user18]
        for expert in new_experts:
            for i in range(7):  # For the next 7 days
                day = date.today() + timedelta(days=i)
                availability = ExpertAvailability(
                    expert_id=expert.id,
                    day=day,
                    start_time=time(8, 0),
                    end_time=time(20, 0),
                    status=True
                )
                db.session.add(availability)
        db.session.commit()

        # For Oliver (user8) – completely unavailable for the next 7 days:
        for i in range(7):
            day = date.today() + timedelta(days=i)
            # Mark him as unavailable for the full day.
            availability = ExpertAvailability(
                expert_id=user8.id,
                day=day,
                start_time=time(8, 0),
                end_time=time(20, 00),
                status=False
            )
            db.session.add(availability)

        db.session.commit()
        
        # Manager Config
        configs = [
            ManagerConfig(
                config_key='base_platform_fee',
                config_value='1.00',
                description='Base platform fee percentage for standard items'
            ),
            ManagerConfig(
                config_key='authenticated_platform_fee',
                config_value='5.00',
                description='Platform fee percentage for authenticated items'
            ),
            ManagerConfig(
                config_key='max_auction_duration',
                config_value='5',
                description='Maximum auction duration in days'
            )
        ]
        db.session.add_all(configs)
        db.session.commit()

        # For every auction, generate fake notifications for the bids
        for auction in items:
            # Only proceed if there are any bids
            if auction.bids:
                highest = auction.highest_bid()
                # Notify the highest bidder that their bid is accepted
                winner = db.session.get(User, highest.bidder_id)
                winner_notification = Notification(
                    user_id=winner.id,
                    message=f"Congratulations! Your bid on '{auction.title}' has been accepted.",
                    is_read=False,
                    created_at=now,
                    item_url=auction.url,
                    item_title=auction.title,
                    notification_type=0  # standard notification
                )
                db.session.add(winner_notification)
                
                # Notify all other bidders that they have been outbid
                for bid in auction.bids:
                    if bid.bidder_id != highest.bidder_id:
                        other_user = db.session.get(User, bid.bidder_id)
                        outbid_notification = Notification(
                            user_id=other_user.id,
                            message=f"You have been outbid on '{auction.title}'.",
                            is_read=False,
                            created_at=now,
                            item_url=auction.url,
                            item_title=auction.title,
                            notification_type=1  # outbid notification
                        )
                        db.session.add(outbid_notification)
                db.session.commit()

        # Assign 5 random expertise categories to each expert
        all_categories = Category.query.all()
        experts = User.query.filter(User.role == 2).all()

        for expert in experts:
            # Get 5 unique categories randomly (if there are at least 5)
            if len(all_categories) >= 5:
                random_expertise = random.sample(all_categories, 5)
            else:
                random_expertise = all_categories
            for category in random_expertise:
                expert_category = ExpertCategory(expert_id=expert.id, category_id=category.id)
                db.session.add(expert_category)

        db.session.commit()


        print('Database populated with dummy data!')<|MERGE_RESOLUTION|>--- conflicted
+++ resolved
@@ -327,11 +327,7 @@
             upload_date=now - timedelta(days=10),
             auction_start=now - timedelta(days=10),
             auction_end=now - timedelta(days=1),
-<<<<<<< HEAD
-            minimum_price=50000.00,
-=======
             minimum_price=90000.00,
->>>>>>> e6844b86
             category_id=cat9.id
         )
         image19 = Image(
@@ -374,21 +370,13 @@
         bid1 = Bid(
             item_id=auction11.item_id,
             bidder_id=user2.id,
-<<<<<<< HEAD
-            bid_amount=51000.00,
-=======
             bid_amount=94000.00,
->>>>>>> e6844b86
             bid_time=now
         )
         bid2 = Bid(
             item_id=auction11.item_id,
             bidder_id=user1.id,
-<<<<<<< HEAD
-            bid_amount=51700.00,
-=======
             bid_amount=92000.00,
->>>>>>> e6844b86
             bid_time=now
         )
         db.session.add_all([bid1, bid2])

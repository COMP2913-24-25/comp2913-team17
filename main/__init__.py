--- conflicted
+++ resolved
@@ -1,368 +1,194 @@
-<<<<<<< HEAD
-"""Configures the Flask app."""
-
-import os
-import logging
-from dotenv import load_dotenv
-from flask import Flask, render_template
-from flask_login import LoginManager
-from flask_mail import Mail
-from flask_wtf.csrf import CSRFProtect
-from flask_socketio import SocketIO, join_room
-from flask_apscheduler import APScheduler
-from .models import db
-from .init_db import populate_db
-from .limiter_utils import configure_limiter
-from .extensions import csrf
-from .db_utils import reset_database
-
-socketio = SocketIO()
-scheduler = None
-mail = Mail()
-
-def create_app(testing=False):
-    """Creates and configures the Flask app."""
-    global scheduler
-
-    app = Flask(__name__, static_url_path='', static_folder='static')
-
-    # Load environment variables
-    basedir = os.path.abspath(os.path.dirname(__file__))
-    parentdir = os.path.dirname(basedir)
-    load_dotenv(os.path.join(parentdir, '.env'))
-
-    # Configure the secret key
-    app.config['SECRET_KEY'] = os.environ.get('SECRET_KEY')
-
-    # Configure Stripe keys from the environment
-    app.config['STRIPE_SECRET_KEY'] = os.environ.get('STRIPE_SECRET_KEY')
-    app.config['STRIPE_PUBLISHABLE_KEY'] = os.environ.get('STRIPE_PUBLISHABLE_KEY')
-    app.config['STRIPE_WEBHOOK_SECRET'] = os.environ.get('STRIPE_WEBHOOK_SECRET')
-
-    # Configure the database based on environment
-    if os.environ.get('DATABASE_URL'):
-        database_url = os.environ.get('DATABASE_URL')
-        if database_url.startswith('postgres://'):
-            database_url = database_url.replace('postgres://', 'postgresql://', 1)
-        app.config['SQLALCHEMY_DATABASE_URI'] = database_url
-
-        # Set NullPool for PostgreSQL to avoid threading issues with Gunicorn
-        from sqlalchemy.pool import NullPool
-        app.config['SQLALCHEMY_ENGINE_OPTIONS'] = {
-            'poolclass': NullPool,
-            'connect_args': {}
-        }
-    else:
-        # Local SQLite database
-        app.config['SQLALCHEMY_DATABASE_URI'] = 'sqlite:///' + os.path.join(basedir, 'database.db')
-
-    app.config['SQLALCHEMY_TRACK_MODIFICATIONS'] = False
-
-    # Initialise security features
-    csrf.init_app(app)
-    login_manager = LoginManager(app)
-    login_manager.login_view = 'auth_page.login'
-    login_manager.login_message = 'Please log in to access this page'
-
-    # Configure OAuth2 providers
-    app.config['OAUTH2_PROVIDERS'] = {
-        # Google OAuth 2.0 documentation:
-        # https://developers.google.com/identity/protocols/oauth2/web-server#httprest
-        'google': {
-            'client_id': os.environ.get('GOOGLE_CLIENT_ID'),
-            'client_secret': os.environ.get('GOOGLE_CLIENT_SECRET'),
-            'authorize_url': 'https://accounts.google.com/o/oauth2/auth',
-            'token_url': 'https://accounts.google.com/o/oauth2/token',
-            'userinfo': {
-                'url': 'https://www.googleapis.com/oauth2/v3/userinfo',
-                'email': lambda json: json["email"],
-            },
-            'scopes': ['https://www.googleapis.com/auth/userinfo.email'],
-        }
-    }
-
-    # Configure AWS S3
-    app.config['AWS_ACCESS_KEY'] = os.environ.get('AWS_ACCESS_KEY')
-    app.config['AWS_SECRET_KEY'] = os.environ.get('AWS_SECRET_KEY')
-    app.config['AWS_BUCKET'] = os.environ.get('AWS_BUCKET')
-    app.config['AWS_REGION'] = os.environ.get('AWS_REGION')
-
-    # Configure email settings for Flask-Mail
-    app.config.update(
-        MAIL_SERVER = 'smtp.gmail.com',
-        MAIL_PORT = 587,
-        MAIL_USE_TLS = True,
-        MAIL_USERNAME = os.environ.get('EMAIL_USER'),
-        MAIL_PASSWORD = os.environ.get('EMAIL_PASSWORD'),
-        MAIL_DEFAULT_SENDER = os.environ.get('EMAIL_USER')
-    )
-    
-    # Add BASE_URL for generating links in emails
-    app.config['BASE_URL'] = os.environ.get('BASE_URL', '127.0.0.1:5000')
-    
-    # Initialize Mail
-    mail.init_app(app)
-
-    # Configure logging
-    logging.basicConfig(
-        level=logging.INFO,
-        format='%(asctime)s - %(name)s - %(levelname)s - %(message)s',
-        handlers=[
-            logging.StreamHandler(),  # Console handler
-            logging.FileHandler("auction_system.log")  # File handler
-        ]
-    )
-
-    # Initialise the WebSocket server
-    socketio.init_app(app, cors_allowed_origins='*')
-
-    # Initialise the scheduler
-    if not testing and scheduler is None:
-        if os.environ.get('RENDER') != 'true' or os.environ.get('RENDER_SERVICE_TYPE') == 'web':
-            scheduler = APScheduler()
-            scheduler.init_app(app)
-            scheduler.api_enabled = True
-
-            app.config.update(
-                SCHEDULER_API_ENABLED=True,
-            )
-
-            # Check for ended auctions every minute
-            @scheduler.task('interval', id='check_ended_auctions', seconds=60, misfire_grace_time=30)
-            def check_ended_auctions_job():
-                with app.app_context():
-                    from .page_item.routes import check_ended_auctions
-                    try:
-                        check_ended_auctions()
-                    except Exception as e:
-                        print(f'Error checking ended auctions: {str(e)}')
-
-            scheduler.start()
-
-    # Initialise the database
-    db.init_app(app)
-
-    with app.app_context():
-        # Creates tables if they don't exist
-        if os.environ.get('RENDER') == 'true':
-            # If running on Render, reset the database completely
-            reset_database(app, db)
-        else:
-            # Empty the database if required
-            if os.environ.get('EMPTY_DB'):
-                db.drop_all()
-                db.create_all()
-            # Otherwise, populate dummy data if it doesn't already exist
-            else:
-                db.create_all()
-                populate_db(app)
-
-    # Import and registers the blueprints
-    from .page_home import home_page
-    from .page_item import item_page
-    from .page_create import create_page
-    from .page_dashboard import dashboard_page
-    from .page_auth import auth_page
-    from .page_authenticate_item import authenticate_item_page
-    from .page_experts import expert_page
-    from .page_managers import manager_page
-    from .page_addons import addons_page
-
-    app.register_blueprint(home_page)
-    app.register_blueprint(item_page, url_prefix='/item')
-    app.register_blueprint(create_page, url_prefix='/create')
-    app.register_blueprint(dashboard_page, url_prefix='/dashboard')
-    app.register_blueprint(auth_page)
-    app.register_blueprint(authenticate_item_page, url_prefix='/authenticate')
-    app.register_blueprint(expert_page, url_prefix='/expert')
-    app.register_blueprint(manager_page, url_prefix='/manager')
-    app.register_blueprint(addons_page)
-
-    @login_manager.user_loader
-    def load_user(user_id):
-        from .models import User
-        return db.session.query(User).get(int(user_id))
-    
-    @app.errorhandler(404)
-    def page_not_found(e):
-        return render_template('404.html'), 404
-
-    # Initialize rate limiter
-    configure_limiter(app)
-
-    return app
-=======
-"""Configures the Flask app."""
-
-import os
-import logging
-from dotenv import load_dotenv
-from flask import Flask, render_template
-from flask_login import LoginManager
-from flask_mail import Mail
-from flask_wtf.csrf import CSRFProtect
-from flask_socketio import SocketIO, join_room
-from flask_apscheduler import APScheduler
-from .models import db
-from .init_db import populate_db
-from .limiter_utils import configure_limiter
-from .extensions import csrf
-
-socketio = SocketIO()
-scheduler = None
-mail = Mail()
-
-def create_app(testing=False, database_path='database.db'):
-    """Creates and configures the Flask app."""
-    global scheduler
-
-    app = Flask(__name__, static_url_path='', static_folder='static')
-
-    # Load environment variables
-    basedir = os.path.abspath(os.path.dirname(__file__))
-    parentdir = os.path.dirname(basedir)
-    load_dotenv(os.path.join(parentdir, '.env'))
-
-    # Configure the secret key
-    app.config['SECRET_KEY'] = os.environ.get('SECRET_KEY')
-
-    # Configure Stripe keys from the environment
-    app.config['STRIPE_SECRET_KEY'] = os.environ.get('STRIPE_SECRET_KEY')
-    app.config['STRIPE_PUBLISHABLE_KEY'] = os.environ.get('STRIPE_PUBLISHABLE_KEY')
-    app.config['STRIPE_WEBHOOK_SECRET'] = os.environ.get('STRIPE_WEBHOOK_SECRET')
-
-    # Configure the database
-    if not testing:
-        app.config['SQLALCHEMY_DATABASE_URI'] = 'sqlite:///' + os.path.join(basedir, 'database.db')
-    else:
-        app.config['SQLALCHEMY_DATABASE_URI'] = 'sqlite:///' + os.path.join(basedir, database_path)
-    app.config['SQLALCHEMY_TRACK_MODIFICATIONS'] = False
-
-    # Initialise security features
-    csrf.init_app(app)
-    login_manager = LoginManager(app)
-    login_manager.login_view = 'auth_page.login'
-    login_manager.login_message = 'Please log in to access this page'
-
-    # Configure OAuth2 providers
-    app.config['OAUTH2_PROVIDERS'] = {
-        # Google OAuth 2.0 documentation:
-        # https://developers.google.com/identity/protocols/oauth2/web-server#httprest
-        'google': {
-            'client_id': os.environ.get('GOOGLE_CLIENT_ID'),
-            'client_secret': os.environ.get('GOOGLE_CLIENT_SECRET'),
-            'authorize_url': 'https://accounts.google.com/o/oauth2/auth',
-            'token_url': 'https://accounts.google.com/o/oauth2/token',
-            'userinfo': {
-                'url': 'https://www.googleapis.com/oauth2/v3/userinfo',
-                'email': lambda json: json["email"],
-            },
-            'scopes': ['https://www.googleapis.com/auth/userinfo.email'],
-        }
-    }
-
-    # Configure AWS S3
-    app.config['AWS_ACCESS_KEY'] = os.environ.get('AWS_ACCESS_KEY')
-    app.config['AWS_SECRET_KEY'] = os.environ.get('AWS_SECRET_KEY')
-    app.config['AWS_BUCKET'] = os.environ.get('AWS_BUCKET')
-    app.config['AWS_REGION'] = os.environ.get('AWS_REGION')
-
-    # Configure email settings for Flask-Mail
-    app.config.update(
-        MAIL_SERVER = 'smtp.gmail.com',
-        MAIL_PORT = 587,
-        MAIL_USE_TLS = True,
-        MAIL_USERNAME = os.environ.get('EMAIL_USER'),
-        MAIL_PASSWORD = os.environ.get('EMAIL_PASSWORD'),
-        MAIL_DEFAULT_SENDER = os.environ.get('EMAIL_USER')
-    )
-    
-    # Add BASE_URL for generating links in emails
-    app.config['BASE_URL'] = os.environ.get('BASE_URL', '127.0.0.1:5000')
-    
-    # Initialize Mail
-    mail.init_app(app)
-
-    # Configure logging
-    logging.basicConfig(
-        level=logging.INFO,
-        format='%(asctime)s - %(name)s - %(levelname)s - %(message)s',
-        handlers=[
-            logging.StreamHandler(),  # Console handler
-            logging.FileHandler("auction_system.log")  # File handler
-        ]
-    )
-
-    # Initialise the WebSocket server
-    socketio.init_app(app, cors_allowed_origins='*')
-
-    # Initialise the scheduler
-    if not testing and scheduler is None:
-        scheduler = APScheduler()
-        scheduler.init_app(app)
-        scheduler.api_enabled = True
-
-        app.config.update(
-            SCHEDULER_API_ENABLED=True,
-        )
-
-        # Check for ended auctions every minute
-        @scheduler.task('interval', id='check_ended_auctions', seconds=60, misfire_grace_time=30)
-        def check_ended_auctions_job():
-            with app.app_context():
-                from .page_item.routes import check_ended_auctions
-                try:
-                    check_ended_auctions()
-                except Exception as e:
-                    print(f'Error checking ended auctions: {str(e)}')
-
-        scheduler.start()
-
-    # Initialise the database
-    db.init_app(app)
-
-    with app.app_context():
-        # Empty the database if required
-        if os.environ.get('EMPTY_DB'):
-            db.drop_all()
-            db.create_all()
-        # Otherwise, populate dummy data if it doesn't already exist
-        else:
-            db.create_all()
-            populate_db(app)
-
-    # Import and registers the blueprints
-    from .page_home import home_page
-    from .page_item import item_page
-    from .page_create import create_page
-    from .page_dashboard import dashboard_page
-    from .page_auth import auth_page
-    from .page_authenticate_item import authenticate_item_page
-    from .page_experts import expert_page
-    from .page_managers import manager_page
-    from .page_addons import addons_page
-
-    app.register_blueprint(home_page)
-    app.register_blueprint(item_page, url_prefix='/item')
-    app.register_blueprint(create_page, url_prefix='/create')
-    app.register_blueprint(dashboard_page, url_prefix='/dashboard')
-    app.register_blueprint(auth_page)
-    app.register_blueprint(authenticate_item_page, url_prefix='/authenticate')
-    app.register_blueprint(expert_page, url_prefix='/expert')
-    app.register_blueprint(manager_page, url_prefix='/manager')
-    app.register_blueprint(addons_page)
-
-    @login_manager.user_loader
-    def load_user(user_id):
-        from .models import User
-        return db.session.get(User, int(user_id))
-    
-    @app.errorhandler(404)
-    def page_not_found(e):
-        return render_template('404.html'), 404
-
-    # Initialize rate limiter
-    configure_limiter(app)
-
-    return app
->>>>>>> a59974b8
+"""Configures the Flask app."""
+
+import os
+import logging
+from dotenv import load_dotenv
+from flask import Flask, render_template
+from flask_login import LoginManager
+from flask_mail import Mail
+from flask_wtf.csrf import CSRFProtect
+from flask_socketio import SocketIO, join_room
+from flask_apscheduler import APScheduler
+from .models import db
+from .init_db import populate_db
+from .limiter_utils import configure_limiter
+from .extensions import csrf
+from .db_utils import reset_database
+
+socketio = SocketIO()
+scheduler = None
+mail = Mail()
+
+def create_app(testing=False, database_path='database.db'):
+    """Creates and configures the Flask app."""
+    global scheduler
+
+    app = Flask(__name__, static_url_path='', static_folder='static')
+
+    # Load environment variables
+    basedir = os.path.abspath(os.path.dirname(__file__))
+    parentdir = os.path.dirname(basedir)
+    load_dotenv(os.path.join(parentdir, '.env'))
+
+    # Configure the secret key
+    app.config['SECRET_KEY'] = os.environ.get('SECRET_KEY')
+
+    # Configure Stripe keys from the environment
+    app.config['STRIPE_SECRET_KEY'] = os.environ.get('STRIPE_SECRET_KEY')
+    app.config['STRIPE_PUBLISHABLE_KEY'] = os.environ.get('STRIPE_PUBLISHABLE_KEY')
+    app.config['STRIPE_WEBHOOK_SECRET'] = os.environ.get('STRIPE_WEBHOOK_SECRET')
+
+    # Configure the database based on environment
+    if os.environ.get('DATABASE_URL'):
+        database_url = os.environ.get('DATABASE_URL')
+        if database_url.startswith('postgres://'):
+            database_url = database_url.replace('postgres://', 'postgresql://', 1)
+        app.config['SQLALCHEMY_DATABASE_URI'] = database_url
+
+        # Set NullPool for PostgreSQL to avoid threading issues with Gunicorn
+        from sqlalchemy.pool import NullPool
+        app.config['SQLALCHEMY_ENGINE_OPTIONS'] = {
+            'poolclass': NullPool,
+            'connect_args': {}
+        }
+    elif not testing:
+        # Local SQLite database
+        app.config['SQLALCHEMY_DATABASE_URI'] = 'sqlite:///' + os.path.join(basedir, 'database.db')
+    else:
+        # Testing SQLite database
+        app.config['SQLALCHEMY_DATABASE_URI'] = 'sqlite:///' + os.path.join(basedir, database_path)
+    app.config['SQLALCHEMY_TRACK_MODIFICATIONS'] = False
+
+    # Initialise security features
+    csrf.init_app(app)
+    login_manager = LoginManager(app)
+    login_manager.login_view = 'auth_page.login'
+    login_manager.login_message = 'Please log in to access this page'
+
+    # Configure OAuth2 providers
+    app.config['OAUTH2_PROVIDERS'] = {
+        # Google OAuth 2.0 documentation:
+        # https://developers.google.com/identity/protocols/oauth2/web-server#httprest
+        'google': {
+            'client_id': os.environ.get('GOOGLE_CLIENT_ID'),
+            'client_secret': os.environ.get('GOOGLE_CLIENT_SECRET'),
+            'authorize_url': 'https://accounts.google.com/o/oauth2/auth',
+            'token_url': 'https://accounts.google.com/o/oauth2/token',
+            'userinfo': {
+                'url': 'https://www.googleapis.com/oauth2/v3/userinfo',
+                'email': lambda json: json["email"],
+            },
+            'scopes': ['https://www.googleapis.com/auth/userinfo.email'],
+        }
+    }
+
+    # Configure AWS S3
+    app.config['AWS_ACCESS_KEY'] = os.environ.get('AWS_ACCESS_KEY')
+    app.config['AWS_SECRET_KEY'] = os.environ.get('AWS_SECRET_KEY')
+    app.config['AWS_BUCKET'] = os.environ.get('AWS_BUCKET')
+    app.config['AWS_REGION'] = os.environ.get('AWS_REGION')
+
+    # Configure email settings for Flask-Mail
+    app.config.update(
+        MAIL_SERVER = 'smtp.gmail.com',
+        MAIL_PORT = 587,
+        MAIL_USE_TLS = True,
+        MAIL_USERNAME = os.environ.get('EMAIL_USER'),
+        MAIL_PASSWORD = os.environ.get('EMAIL_PASSWORD'),
+        MAIL_DEFAULT_SENDER = os.environ.get('EMAIL_USER')
+    )
+    
+    # Add BASE_URL for generating links in emails
+    app.config['BASE_URL'] = os.environ.get('BASE_URL', '127.0.0.1:5000')
+    
+    # Initialize Mail
+    mail.init_app(app)
+
+    # Configure logging
+    logging.basicConfig(
+        level=logging.INFO,
+        format='%(asctime)s - %(name)s - %(levelname)s - %(message)s',
+        handlers=[
+            logging.StreamHandler(),  # Console handler
+            logging.FileHandler("auction_system.log")  # File handler
+        ]
+    )
+
+    # Initialise the WebSocket server
+    socketio.init_app(app, cors_allowed_origins='*')
+
+    # Initialise the scheduler
+    if not testing and scheduler is None:
+        if os.environ.get('RENDER') != 'true' or os.environ.get('RENDER_SERVICE_TYPE') == 'web':
+            scheduler = APScheduler()
+            scheduler.init_app(app)
+            scheduler.api_enabled = True
+
+            app.config.update(
+                SCHEDULER_API_ENABLED=True,
+            )
+
+            # Check for ended auctions every minute
+            @scheduler.task('interval', id='check_ended_auctions', seconds=60, misfire_grace_time=30)
+            def check_ended_auctions_job():
+                with app.app_context():
+                    from .page_item.routes import check_ended_auctions
+                    try:
+                        check_ended_auctions()
+                    except Exception as e:
+                        print(f'Error checking ended auctions: {str(e)}')
+
+            scheduler.start()
+
+    # Initialise the database
+    db.init_app(app)
+
+    with app.app_context():
+        # Creates tables if they don't exist
+        if os.environ.get('RENDER') == 'true':
+            # If running on Render, reset the database completely
+            reset_database(app, db)
+        else:
+            # Empty the database if required
+            if os.environ.get('EMPTY_DB'):
+                db.drop_all()
+                db.create_all()
+            # Otherwise, populate dummy data if it doesn't already exist
+            else:
+                db.create_all()
+                populate_db(app)
+
+    # Import and registers the blueprints
+    from .page_home import home_page
+    from .page_item import item_page
+    from .page_create import create_page
+    from .page_dashboard import dashboard_page
+    from .page_auth import auth_page
+    from .page_authenticate_item import authenticate_item_page
+    from .page_experts import expert_page
+    from .page_managers import manager_page
+    from .page_addons import addons_page
+
+    app.register_blueprint(home_page)
+    app.register_blueprint(item_page, url_prefix='/item')
+    app.register_blueprint(create_page, url_prefix='/create')
+    app.register_blueprint(dashboard_page, url_prefix='/dashboard')
+    app.register_blueprint(auth_page)
+    app.register_blueprint(authenticate_item_page, url_prefix='/authenticate')
+    app.register_blueprint(expert_page, url_prefix='/expert')
+    app.register_blueprint(manager_page, url_prefix='/manager')
+    app.register_blueprint(addons_page)
+
+    @login_manager.user_loader
+    def load_user(user_id):
+        from .models import User
+        return db.session.query(User).get(int(user_id))
+    
+    @app.errorhandler(404)
+    def page_not_found(e):
+        return render_template('404.html'), 404
+
+    # Initialize rate limiter
+    configure_limiter(app)
+
+    return app
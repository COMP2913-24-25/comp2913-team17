import logging
from calendar import c
from datetime import datetime, timedelta
from flask_login import UserMixin
from flask_sqlalchemy import SQLAlchemy
from uuid import uuid4
from werkzeug.security import generate_password_hash, check_password_hash
from flask import current_app
from .email_utils import send_notification_email
from .s3_utils import init_s3

db = SQLAlchemy()
logger = logging.getLogger(__name__)

# ---------------------------
# Models
# ---------------------------

# Table for watched items
user_watched_items = db.Table('user_watched_items',
    db.Column('user_id', db.Integer, db.ForeignKey('users.id')),
    db.Column('item_id', db.Integer, db.ForeignKey('items.item_id'))
)

# User Model
class User(UserMixin, db.Model):
    __tablename__ = 'users'

    id = db.Column(db.Integer, primary_key=True)
    secret_key = db.Column(db.String(32), unique=True,
                    default=lambda: uuid4().hex, nullable=False, index=True)
    username = db.Column(db.String(50), unique=True, nullable=False, index=True)
    email = db.Column(db.String(100), unique=True, nullable=False)
    password_hash = db.Column(db.String(255), nullable=False)
    # Roles: 1 = General User, 2 = Expert, 3 = Manager
    role = db.Column(db.Integer, nullable=False, default=1)
    created_at = db.Column(db.DateTime, default=datetime.now())
    updated_at = db.Column(db.DateTime,
                           default=datetime.now(),
                           onupdate=datetime.now())
    failed_login_attempts = db.Column(db.Integer, default=0)
    locked_until = db.Column(db.DateTime, nullable=True)
    
    # NEW, Stripe Customer ID field for saving card details securely on Stripe
    stripe_customer_id = db.Column(db.String(255), nullable=True)

    # Relationships to other tables:
    items = db.relationship('Item', 
                          backref='seller',
                          lazy=True,
                          foreign_keys='Item.seller_id')
    bids = db.relationship('Bid', backref='bidder', lazy=True)
    authentication_requests = db.relationship('AuthenticationRequest', backref='requester', lazy=True)
    expert_assignments = db.relationship('ExpertAssignment', backref='expert', lazy=True)
    expert_availabilities = db.relationship('ExpertAvailability', backref='expert', lazy=True)
    messages_sent = db.relationship('Message', backref='sender', lazy=True)
    notifications = db.relationship('Notification', backref='user', lazy=True)
    watched_items = db.relationship('Item', secondary=user_watched_items, 
                                   backref=db.backref('watchers', lazy='dynamic'),
                                   lazy='dynamic')

    def __repr__(self):
        return f"<User {self.username}>"

    def set_password(self, password):
        # Set the password for the user
        self.password_hash = generate_password_hash(password, method="pbkdf2")

    def check_password(self, password):
        # Check the password for the user
        if not self.password_hash:
            return False
        return check_password_hash(self.password_hash, password)

    def is_account_locked(self):
        # Check if the account is currently locked
        return self.locked_until is not None and self.locked_until > datetime.now()
    
    def increment_login_attempts(self):
        # Increment failed login attempts and lock account if threshold reached
        self.failed_login_attempts += 1
        # Lock after 5 failed attempts
        if self.failed_login_attempts >= 5:
            # Lock for 15 minutes
            self.locked_until = datetime.now() + timedelta(minutes=15)
    
    def reset_login_attempts(self):
        # Reset the failed login attempts counter and unlock account
        self.failed_login_attempts = 0
        self.locked_until = None

    # Grab the user's winning items from the database
    def get_won_items(self):
        # Get items won by the winner
        return Item.query.join(Bid).filter(Item.winning_bid_id == Bid.bid_id).filter(Bid.bidder_id == self.id).all()

    # Schedule a task to automate checking and finalising auctions that have ended
    def schedule_auction_finalisation(self):
        # Check for finished auctions and set the winner
        finished_items = Item.query.filter(Item.auction_end <= datetime.now(),
                                           Item.winning_bid_id.is_(None)).all()
        for item in finished_items:
            item.finalise_auction()

    # Send a welcome notification to a new user
    def send_welcome_notification(self):
        notification = Notification(
            user_id=self.id,
            message=f"Welcome to Vintage Vault, {self.username}! Get started by browsing auctions or creating your own.",
            notification_type=0
        )
        db.session.add(notification)
        db.session.commit()
        
        # Send welcome notification
        try:
            from app import socketio
            socketio.emit('new_notification', {
                'id': notification.id,
                'message': notification.message,
                'created_at': datetime.now().strftime('%Y-%m-%d %H:%M')
            }, room=f'user_{self.secret_key}')
        except Exception as e:
            logger.error(f"Failed to send welcome notification: {e}")
            
        # Send welcome email
        try:
            send_notification_email(self, notification)
        except Exception as e:
            logger.error(f"Failed to send welcome email: {e}")
        
        return notification

# Item Model
class Item(db.Model):
    __tablename__ = 'items'

    item_id = db.Column(db.Integer, primary_key=True)
    seller_id = db.Column(db.Integer, db.ForeignKey('users.id'), nullable=False)
    # New field for category support
    category_id = db.Column(db.Integer, db.ForeignKey('categories.id'), nullable=False)
    url = db.Column(db.String(32), unique=True,
                    default=lambda: uuid4().hex, nullable=False, index=True)
    title = db.Column(db.String(256), nullable=False)
    description = db.Column(db.Text, nullable=False)
    upload_date = db.Column(db.DateTime, default=datetime.now())
    auction_start = db.Column(db.DateTime, nullable=False)
    auction_end = db.Column(db.DateTime, nullable=False)
    minimum_price = db.Column(db.Numeric(10, 2), nullable=False, default=0.00)
    locked = db.Column(db.Boolean, default=False)
    # Allow for items to end without a winner
    auction_completed = db.Column(db.Boolean, default=False)
    # Statuses: 1 = Open, 2 = Won, 3 = Paid
    status = db.Column(db.Integer, nullable=False, default=1)
    # ensures all images are deleted
    images = db.relationship('Image', back_populates='item', cascade='all, delete-orphan')
    # Store the fee per item
    base_fee = db.Column(db.Numeric(10, 2), nullable=False, default=1.00)
    auth_fee = db.Column(db.Numeric(10, 2), nullable=False, default=5.00)

    winning_bid_id = db.Column(
        db.Integer, 
        db.ForeignKey('bids.bid_id', use_alter=True, name='fk_winning_bid'),
        nullable=True
    )
    winning_bid = db.relationship(
        'Bid',
        foreign_keys=[winning_bid_id],
        uselist=False,
        post_update=True
    )
    bids = db.relationship(
        'Bid', 
        backref='item', 
        lazy=True, 
        foreign_keys='Bid.item_id',
        primaryjoin="Item.item_id==Bid.item_id"
    )
    authentication_requests = db.relationship('AuthenticationRequest', backref='item', lazy=True)

    def __init__(self, **kwargs):
        """Initialise the item and set the fees"""
        super().__init__(**kwargs)
        self.set_fees()

    def set_fees(self):
        """Set fees from the ManagerConfig if available"""
        from .models import ManagerConfig

        # Set unathenticated item fee
        base_config = ManagerConfig.query.filter_by(config_key=ManagerConfig.BASE_FEE_KEY).first()
        if base_config:
            self.base_fee = float(base_config.config_value)
        else:
            self.base_fee = 1.00
            
        # Set authenticated item fee
        auth_config = ManagerConfig.query.filter_by(config_key=ManagerConfig.AUTHENTICATED_FEE_KEY).first()
        if auth_config:
            self.auth_fee = float(auth_config.config_value)
        else:
            self.auth_fee = 5.00
    
    def __repr__(self):
        return f"<Item {self.title} (ID: {self.item_id})>"
    
    def highest_bid(self):
        if not self.bids:
            return None
        return max(self.bids, key=lambda bid: bid.bid_amount)
    
    def user_highest_bid(self, user_id):
        """Get the highest bid for a specific user on this item."""
        user_bids = [bid for bid in self.bids if bid.bidder_id == user_id]
        if not user_bids:
            return None
        return max(user_bids, key=lambda bid: bid.bid_amount)
    
    # Send notification to the outbid user
    def notify_outbid(self, user):
        notification = Notification(
            user_id=user.id,
            message=f"You have been outbid on '{self.title}'",
            item_url=self.url,
            item_title=self.title,
            notification_type=1
        )
        db.session.add(notification)
        db.session.commit()
        
        # Send real-time notification
        try:
            from app import socketio
            socketio.emit('new_notification', {
                'id': notification.id,
                'message': notification.message,
                'item_url': notification.item_url, 
                'created_at': notification.created_at.strftime('%Y-%m-%d %H:%M')
            }, room=f'user_{user.secret_key}')
        except Exception as e:
            logger.error(f"Failed to send notification: {e}")
            
        # Send email
        send_notification_email(user, notification)

    # Send notification to the winner
    def notify_winner(self):
        if not self.winning_bid:
            return
        
        winner = User.query.get(self.winning_bid.bidder_id)
        notification = Notification(
            user_id=winner.id,
            message=f"Congratulations! You won the auction for '{self.title}'",
            item_url=self.url,
            item_title=self.title,
            notification_type=2
        )
        db.session.add(notification)
        db.session.commit()
        
        # Send real-time notification
<<<<<<< HEAD
        try:
            from app import socketio
            socketio.emit('new_notification', {
                'message': notification.message,
                'item_url': notification.item_url,
                'created_at': notification.created_at.strftime('%Y-%m-%d %H:%M')
            }, room=f'user_{winner.secret_key}')
        except Exception as e:
            logger.error(f"Failed to send notification: {e}")
=======
        from app import socketio
        socketio.emit('new_notification', {
            'id': notification.id,
            'message': notification.message,
            'item_url': notification.item_url,
            'created_at': notification.created_at.strftime('%Y-%m-%d %H:%M')
        }, room=f'user_{winner.secret_key}')
>>>>>>> eb048740
        
        # Send email
        send_notification_email(winner, notification)

    # Send notification to the losers
    def notify_losers(self):
        if not self.winning_bid:
            return
            
        # Get unique bidders excluding winner
        bidders = set()
        for bid in self.bids:
            if bid.bidder_id != self.winning_bid.bidder_id:
                bidders.add(bid.bidder_id)
        
        for bidder_id in bidders:
            bidder = User.query.get(bidder_id)
            notification = Notification(
                user_id=bidder.id,
                message=f"The auction for '{self.title}' has ended. Unfortunately, you didn't win.",
                item_url=self.url,
                item_title=self.title,
                notification_type=3
            )
            db.session.add(notification)
            db.session.commit()
            
            # Send real-time notification
<<<<<<< HEAD
            try:
                from app import socketio
                socketio.emit('new_notification', {
                    'message': notification.message,
                    'item_url': notification.item_url,
                    'created_at': notification.created_at.strftime('%Y-%m-%d %H:%M')
                }, room=f'user_{bidder.secret_key}')
            except Exception as e:
                logger.error(f"Failed to send notification: {e}")
=======
            from app import socketio
            socketio.emit('new_notification', {
                'id': notification.id,
                'message': notification.message,
                'item_url': notification.item_url,
                'created_at': notification.created_at.strftime('%Y-%m-%d %H:%M')
            }, room=f'user_{bidder.secret_key}')
>>>>>>> eb048740

    # Set the winning bid and notify users about the auction outcome
    def finalise_auction(self):
        highest = self.highest_bid()
        if highest:
            self.winning_bid_id = highest.bid_id
            self.status = 2  # Auction is won (but not yet paid)
            db.session.commit()
            # Notify winner and losers
            self.notify_winner()
            self.notify_losers()
        
        # Notify the seller if the auction has bid or not
        self.notify_seller()

    # Notify the seller
    def notify_seller(self):
        if self.winning_bid:
            message = f"Your auction for '{self.title}' has ended. The item was sold to {self.winning_bid.bidder.username} for £{self.winning_bid.bid_amount}."
            notification_type = 5
        else:
            message = f"Your auction for '{self.title}' has ended without any bids."
            notification_type = 6
        
        # Create and save the notification
        notification = Notification(
            user_id=self.seller_id,
            message=message,
            item_url=self.url,
            item_title=self.title,
            notification_type=notification_type
        )
        db.session.add(notification)
        db.session.commit()
        
        # Send real-time notification
        try:
            from app import socketio
            socketio.emit('new_notification', {
                'message': notification.message,
                'item_url': notification.item_url,
                'id': notification.id,
                'created_at': notification.created_at.strftime('%Y-%m-%d %H:%M')
            }, room=f'user_{self.seller.secret_key}')
        except Exception as e:
            logger.error(f"Failed to send notification: {e}")

        send_notification_email(self.seller, notification)

    def notify_payment(self):
        if not self.winning_bid:
            return

        try:
            seller = User.query.get(self.seller_id)
            if not seller:
                logger.error(f"Failed to find seller with ID {self.seller_id} for payment notification")
                return
                
            # Create notification
            notification = Notification(
                user_id=seller.id,
                message=f"Payment received! {self.winning_bid.bidder.username} has paid £{self.winning_bid.bid_amount} for '{self.title}'.",
                item_url=self.url,
                item_title=self.title,
                notification_type=7
            )
            db.session.add(notification)
            db.session.commit()
            
            # Send real-time notification
            try:
                from app import socketio
                socketio.emit('new_notification', {
                    'id': notification.id,
                    'message': notification.message,
                    'item_url': notification.item_url,
                    'created_at': notification.created_at.strftime('%Y-%m-%d %H:%M')
                }, room=f'user_{seller.secret_key}')
                logger.info(f"Sent payment notification to seller {seller.username} (ID: {seller.id})")
            except Exception as e:
                logger.error(f"Failed to send real-time payment notification to seller: {e}")
                
            # Send email notification
            try:
                send_notification_email(seller, notification)
                logger.info(f"Sent payment email to seller {seller.username} (ID: {seller.id})")
            except Exception as e:
                logger.error(f"Failed to send payment email to seller: {e}")
        except Exception as e:
            logger.error(f"Error in notify_payment for seller: {e}")
        
        # Notify the buyer
        self.notify_payment_buyer()

    def notify_payment_buyer(self):
        if not self.winning_bid:
            return
            
        buyer = User.query.get(self.winning_bid.bidder_id)
        notification = Notification(
            user_id=buyer.id,
            message=f"Payment successful! You have paid £{self.winning_bid.bid_amount} for '{self.title}'.",
            item_url=self.url,
            item_title=self.title,
            notification_type=8
        )
        db.session.add(notification)
        db.session.commit()
        
        # Send real-time notification
        try:
            from app import socketio
            socketio.emit('new_notification', {
                'id': notification.id,
                'message': notification.message,
                'item_url': notification.item_url,
                'created_at': notification.created_at.strftime('%Y-%m-%d %H:%M')
            }, room=f'user_{buyer.secret_key}')
        except Exception as e:
            logger.error(f"Failed to send buyer payment notification: {e}")
            
        # Send email
        send_notification_email(buyer, notification)

    # Count the number of users watching an auction
    def watcher_count(self):
        return len(self.watchers.all())

class Image(db.Model):
    __tablename__ = 'images'
    image_id = db.Column(db.Integer, primary_key=True)
    item_id = db.Column(db.Integer, db.ForeignKey(Item.item_id), nullable=False)
    url = db.Column(db.String(256), nullable=False)
    upload_date = db.Column(db.DateTime, default=datetime.now())
    item = db.relationship('Item', back_populates='images')

# Bid Model
class Bid(db.Model):
    __tablename__ = 'bids'

    bid_id = db.Column(db.Integer, primary_key=True)
    item_id = db.Column(
        db.Integer, 
        db.ForeignKey('items.item_id', ondelete='CASCADE'),
        nullable=False
    )
    bidder_id = db.Column(db.Integer, db.ForeignKey('users.id'), nullable=False)
    bid_amount = db.Column(db.Numeric(10, 2), nullable=False)
    bid_time = db.Column(db.DateTime, default=datetime.now())

    def __repr__(self):
        return f"<Bid {self.bid_id} on Item {self.item_id}>"

# Authentication Request Model
class AuthenticationRequest(db.Model):
    __tablename__ = 'authentication_requests'

    request_id = db.Column(db.Integer, primary_key=True)
    url = db.Column(db.String(32), unique=True,
                    default=lambda: uuid4().hex, nullable=False, index=True)
    item_id = db.Column(db.Integer, db.ForeignKey('items.item_id'), nullable=False)
    requester_id = db.Column(db.Integer, db.ForeignKey('users.id'), nullable=False)
    request_date = db.Column(db.DateTime, default=datetime.now())
    # Request status: 1 = Pending, 2 = Approved, 3 = Declined, 4 = Cancelled
    status = db.Column(
        db.Integer,
        nullable=False,
        default=1
    )
    updated_at = db.Column(db.DateTime,
                           default=datetime.now(),
                           onupdate=datetime.now())

    # Relationship to expert assignments
    expert_assignments = db.relationship('ExpertAssignment', backref='authentication_request', lazy=True)

    # Relationship to messages
    messages = db.relationship('Message', backref='authentication_request', lazy=True)

    def __repr__(self):
        return f"<AuthenticationRequest {self.request_id} for Item {self.item_id}>"

# Expert Assignment Model
class ExpertAssignment(db.Model):
    __tablename__ = 'expert_assignments'

    assignment_id = db.Column(db.Integer, primary_key=True)
    request_id = db.Column(db.Integer, db.ForeignKey('authentication_requests.request_id'), nullable=False)
    expert_id = db.Column(db.Integer, db.ForeignKey('users.id'), nullable=False)
    assigned_date = db.Column(db.DateTime, default=datetime.now())
    # Assignment status: 1 = Notified, 2 = Completed, 3 = Reassigned, 4 = Cancelled
    status = db.Column(
        db.Integer,
        nullable=False,
        default=1
    )

    def __repr__(self):
        return f"<ExpertAssignment {self.assignment_id} for Request {self.request_id}>"

# Expert Availability Model
class ExpertAvailability(db.Model):
    __tablename__ = 'expert_availability'

    availability_id = db.Column(db.Integer, primary_key=True)
    expert_id = db.Column(db.Integer, db.ForeignKey('users.id'), nullable=False)
    day = db.Column(db.Date, nullable=False)
    start_time = db.Column(db.Time, nullable=False)
    end_time = db.Column(db.Time, nullable=False)
    status = db.Column(db.Boolean, nullable=False, default=False)

    def __repr__(self):
        return f"<ExpertAvailability {self.availability_id} for Expert {self.expert_id} on {self.day}>"

# Message Model
class Message(db.Model):
    __tablename__ = 'messages'

    message_id = db.Column(db.Integer, primary_key=True)
    authentication_request_id = db.Column(db.Integer, db.ForeignKey('authentication_requests.request_id'), nullable=False)
    sender_id = db.Column(db.Integer, db.ForeignKey('users.id'), nullable=False)
    message_text = db.Column(db.Text, nullable=False)
    sent_at = db.Column(db.DateTime, default=datetime.now())

    # Relationship to message images
    images = db.relationship('MessageImage', backref='message', lazy='joined')

    # Helper method to get image URLs for this message
    def get_image_urls(self, expiry=3600):
        """Get all image URLs for this message"""
        return [image.get_url(expiry) for image in self.images]

    def __repr__(self):
        return f"<Message {self.message_id} from User {self.sender_id}>"

# Message Images
class MessageImage(db.Model):
    __tablename__ = 'message_images'

    image_id = db.Column(db.Integer, primary_key=True)
    message_id = db.Column(db.Integer, db.ForeignKey('messages.message_id'), nullable=False)
    # Message attachments are private so we store the key not the URL
    image_key = db.Column(db.String(256), nullable=False)

    # Get the URL for the image - only needed here because message attachments are private
    def get_url(self, expiry=3600):
        s3_client = init_s3()
        return s3_client.generate_presigned_url(
            'get_object',
            Params={'Bucket': current_app.config['AWS_BUCKET'], 'Key': self.image_key},
            ExpiresIn=expiry
        )

    def __repr__(self):
        return f"<MessageImage {self.image_id} for Message {self.message_id}>"

# Notification Model
class Notification(db.Model):
    __tablename__ = 'notifications'

    id = db.Column(db.Integer, primary_key=True)
    user_id = db.Column(db.Integer, db.ForeignKey('users.id'), nullable=False)
    message = db.Column(db.String(255), nullable=False)
    is_read = db.Column(db.Boolean, default=False)
    created_at = db.Column(db.DateTime, default=datetime.now())
    item_url = db.Column(db.String(32), nullable=True)
    item_title = db.Column(db.String(256), nullable=True)
    # Notification type: 0 = Default, 1 = Outbid, 2 = Winner, 3 = Loser, 4 = Authentication Update
    # 5 = Auction Ended (Sold), 6 = Auction Ended (Unsold)
    notification_type = db.Column(db.Integer, nullable=True, default=0)


    def __repr__(self):
        return f"<Notification {self.id} for user {self.user_id}>"

# Manager Config Model
class ManagerConfig(db.Model):
    __tablename__ = 'manager_config'

    # Stores the configuration key and value for example, 'base_platform_fee' = '5.0'
    config_key = db.Column(db.String, primary_key=True)
    config_value = db.Column(db.String(100), nullable=False)
    description = db.Column(db.Text)

    # Default configuration keys for fees
    BASE_FEE_KEY = 'base_platform_fee'
    AUTHENTICATED_FEE_KEY = 'authenticated_platform_fee'
    MAX_DURATION_KEY = 'max_auction_duration'

    def __repr__(self):
        return f"<ManagerConfig {self.config_key}>"

# Item Category Model
class Category(db.Model):
    __tablename__ = 'categories'

    id = db.Column(db.Integer, primary_key=True)
    name = db.Column(db.String(100), unique=True, nullable=False)
    description = db.Column(db.Text)
    # One to many, so each item has one category, but each cat has many items
    items = db.relationship('Item', backref='category', lazy=True)

    def __repr__(self):
        return f"<Category {self.name}>"

# Expert Category Model
class ExpertCategory(db.Model):
    __tablename__ = 'expert_categories'

    id = db.Column(db.Integer, primary_key=True)
    expert_id = db.Column(db.Integer, db.ForeignKey('users.id'), nullable=False)
    category_id = db.Column(db.Integer, db.ForeignKey('categories.id'), nullable=False)

    # Relationships to other tables
    expert = db.relationship('User', 
                           backref=db.backref('expert_categories', lazy=True),
                           foreign_keys=[expert_id])
    category = db.relationship('Category',
                             backref=db.backref('expert_categories', lazy=True),
                             foreign_keys=[category_id])

    def __repr__(self):
        return f"<ExpertCategory {self.id} for Expert {self.expert_id} in Category {self.category_id}>"<|MERGE_RESOLUTION|>--- conflicted
+++ resolved
@@ -260,25 +260,16 @@
         db.session.commit()
         
         # Send real-time notification
-<<<<<<< HEAD
         try:
             from app import socketio
             socketio.emit('new_notification', {
+                'id': notification.id,
                 'message': notification.message,
                 'item_url': notification.item_url,
                 'created_at': notification.created_at.strftime('%Y-%m-%d %H:%M')
             }, room=f'user_{winner.secret_key}')
         except Exception as e:
             logger.error(f"Failed to send notification: {e}")
-=======
-        from app import socketio
-        socketio.emit('new_notification', {
-            'id': notification.id,
-            'message': notification.message,
-            'item_url': notification.item_url,
-            'created_at': notification.created_at.strftime('%Y-%m-%d %H:%M')
-        }, room=f'user_{winner.secret_key}')
->>>>>>> eb048740
         
         # Send email
         send_notification_email(winner, notification)
@@ -307,25 +298,16 @@
             db.session.commit()
             
             # Send real-time notification
-<<<<<<< HEAD
             try:
                 from app import socketio
                 socketio.emit('new_notification', {
+                    'id': notification.id,
                     'message': notification.message,
                     'item_url': notification.item_url,
                     'created_at': notification.created_at.strftime('%Y-%m-%d %H:%M')
                 }, room=f'user_{bidder.secret_key}')
             except Exception as e:
                 logger.error(f"Failed to send notification: {e}")
-=======
-            from app import socketio
-            socketio.emit('new_notification', {
-                'id': notification.id,
-                'message': notification.message,
-                'item_url': notification.item_url,
-                'created_at': notification.created_at.strftime('%Y-%m-%d %H:%M')
-            }, room=f'user_{bidder.secret_key}')
->>>>>>> eb048740
 
     # Set the winning bid and notify users about the auction outcome
     def finalise_auction(self):

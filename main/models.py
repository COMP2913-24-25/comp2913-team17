from datetime import datetime
from flask_login import UserMixin
from flask_sqlalchemy import SQLAlchemy
from uuid import uuid4
from werkzeug.security import generate_password_hash, check_password_hash

db = SQLAlchemy()

# ---------------------------
# Models
# ---------------------------

# User Model
class User(UserMixin, db.Model):
    __tablename__ = 'users'

    id = db.Column(db.Integer, primary_key=True)
    username = db.Column(db.String(50), unique=True, nullable=False, index=True)
    email = db.Column(db.String(100), unique=True, nullable=False)
    password_hash = db.Column(db.String(255), nullable=False)
    # Roles: 1 = General User, 2 = Expert, 3 = Manager
    role = db.Column(db.Integer, nullable=False, default=1)
    created_at = db.Column(db.DateTime, default=datetime.now())
    updated_at = db.Column(db.DateTime,
                           default=datetime.now(),
                           onupdate=datetime.now())

    # Relationships to other tables:
    items = db.relationship('Item', backref='seller', lazy=True)
    bids = db.relationship('Bid', backref='bidder', lazy=True)
    payments = db.relationship('Payment', backref='user', lazy=True)
    authentication_requests = db.relationship('AuthenticationRequest', backref='requester', lazy=True)
    expert_assignments = db.relationship('ExpertAssignment', backref='expert', lazy=True)
    expert_availabilities = db.relationship('ExpertAvailability', backref='expert', lazy=True)
    messages_sent = db.relationship('Message', backref='sender', lazy=True)
    notifications = db.relationship('Notification', backref='user', lazy=True)

    def __repr__(self):
        return f"<User {self.username}>"

    def set_password(self, password):
        """Set the password for the user."""
        self.password_hash = generate_password_hash(password, method="pbkdf2")

    def check_password(self, password):
        """Check the password for the user."""
        if not self.password_hash:
            return False
        return check_password_hash(self.password_hash, password)

# Item Model
class Item(db.Model):
    __tablename__ = 'items'

    item_id = db.Column(db.Integer, primary_key=True)
    seller_id = db.Column(db.Integer, db.ForeignKey('users.id'), nullable=False)
    url = db.Column(db.String(32), unique=True,
                    default=lambda: uuid4().hex, nullable=False, index=True)
    title = db.Column(db.String(256), nullable=False)
    description = db.Column(db.Text, nullable=False)
    image = db.Column(db.String(256))
    upload_date = db.Column(db.DateTime, default=datetime.now())
    auction_start = db.Column(db.DateTime, nullable=False)
    auction_end = db.Column(db.DateTime, nullable=False)
    minimum_price = db.Column(db.Numeric(10, 2), nullable=False, default=0.00)
    # Auction cannot be modified if a bid has been placed
    locked = db.Column(db.Boolean, default=False)
<<<<<<< HEAD
    # Authentication status: 1 = Not Requested, 2 = Pending, 3 = Approved, 4 = Declined
    authentication_status = db.Column(
        db.Integer,
        nullable=False,
        default=1
    )
=======

    winning_bid_id = db.Column(
        db.Integer, 
        db.ForeignKey('bids.bid_id', use_alter=True, name='fk_winning_bid'),
        nullable=True
    )
    # Define relationships
    winning_bid = db.relationship(
        'Bid',
        foreign_keys=[winning_bid_id],
        uselist=False,
        post_update=True
    )
    bids = db.relationship(
        'Bid', 
        backref='item', 
        lazy=True, 
        foreign_keys='Bid.item_id',
        primaryjoin="Item.item_id==Bid.item_id"
    )
    authentication_requests = db.relationship('AuthenticationRequest', backref='item', lazy=True)
>>>>>>> 9ff306e3
    
    # Relationships:
    bids = db.relationship('Bid', backref='item', lazy=True)
    authentication_requests = db.relationship('AuthenticationRequest', backref='item', lazy=True)

    def __repr__(self):
        return f"<Item {self.title} (ID: {self.item_id})>"

# Bid Model
from sqlalchemy.exc import IntegrityError

class Bid(db.Model):
    __tablename__ = 'bids'

    bid_id = db.Column(db.Integer, primary_key=True)
    item_id = db.Column(db.Integer, db.ForeignKey('items.item_id'), nullable=False)
    bidder_id = db.Column(db.Integer, db.ForeignKey('users.id'), nullable=False)
    bid_amount = db.Column(db.Numeric(10, 2), nullable=False)
    bid_time = db.Column(db.DateTime, default=datetime.now())

    @staticmethod
    def place_bid(item_id, user_id, bid_amount):
        """
        Handles bid placement with concurrency control to avoid problems
        """
        try:
            item = db.session.query(Item).filter_by(item_id=item_id).first()
            if not item:
                return {"error": "Item not found"}, 404

            highest_bid = db.session.query(Bid).filter_by(item_id=item_id).order_by(Bid.bid_amount.desc()).first()

            if highest_bid and bid_amount <= highest_bid.bid_amount:
                return {"error": "Bid must be higher than the current highest bid"}, 400

            new_bid = Bid(item_id=item_id, bidder_id=user_id, bid_amount=bid_amount)
            db.session.add(new_bid)
            db.session.commit()
            return {"message": "Bid placed successfully", "bid_amount": str(new_bid.bid_amount)}, 200
        except IntegrityError:
            db.session.rollback()
            return {"error": "Database error, please try again"}, 500

# Payment Model
class Payment(db.Model):
    __tablename__ = 'payments'

    payment_id = db.Column(db.Integer, primary_key=True)
    bid_id = db.Column(db.Integer, db.ForeignKey('bids.bid_id'), nullable=False)
    user_id = db.Column(db.Integer, db.ForeignKey('users.id'), nullable=False)
    # For now, store card details as a string,  will probably delete later, not a good idea to store
    card_details = db.Column(
        db.String(255),
        nullable=False
    )
    # Payment status: 1 = Pending, 2 = Completed, 3 = Failed
    payment_status = db.Column(
        db.Integer,
        nullable=False,
        default=1
    )
    payment_time = db.Column(db.DateTime, default=datetime.now())
    platform_fee_percent = db.Column(db.Numeric(4, 2), nullable=False)
    platform_fee_amount = db.Column(db.Numeric(10, 2), nullable=False)

    def __repr__(self):
        return f"<Payment {self.payment_id} for Bid {self.bid_id}>"

# Authentication Request Model
class AuthenticationRequest(db.Model):
    __tablename__ = 'authentication_requests'

    request_id = db.Column(db.Integer, primary_key=True)
    item_id = db.Column(db.Integer, db.ForeignKey('items.item_id'), nullable=False)
    requester_id = db.Column(db.Integer, db.ForeignKey('users.id'), nullable=False)
    request_date = db.Column(db.DateTime, default=datetime.now())
    fee_percent = db.Column(db.Numeric(4, 2), nullable=False, default=5.00)
    # Request status: 1 = Pending, 2 = Approved, 3 = Declined
    status = db.Column(
        db.Integer,
        nullable=False,
        default=1
    )
    updated_at = db.Column(db.DateTime,
                           default=datetime.now(),
                           onupdate=datetime.now())

    # Relationship to expert assignments
    expert_assignments = db.relationship('ExpertAssignment', backref='authentication_request', lazy=True)

    def __repr__(self):
        return f"<AuthenticationRequest {self.request_id} for Item {self.item_id}>"

# Expert Assignment Model
class ExpertAssignment(db.Model):
    __tablename__ = 'expert_assignments'

    assignment_id = db.Column(db.Integer, primary_key=True)
    request_id = db.Column(db.Integer, db.ForeignKey('authentication_requests.request_id'), nullable=False)
    expert_id = db.Column(db.Integer, db.ForeignKey('users.id'), nullable=False)
    assigned_date = db.Column(db.DateTime, default=datetime.now())
    # Assignment status: 1 = Notified, 2 = In Review, 3 = Awaiting Info, 4 = Completed 
    status = db.Column(
        db.Integer,
        nullable=False,
        default=1
    )

    # Relationship to messages
    messages = db.relationship('Message', backref='expert_assignment', lazy=True)

    def __repr__(self):
        return f"<ExpertAssignment {self.assignment_id} for Request {self.request_id}>"

# Expert Availability Model
class ExpertAvailability(db.Model):
    __tablename__ = 'expert_availability'

    availability_id = db.Column(db.Integer, primary_key=True)
    expert_id = db.Column(db.Integer, db.ForeignKey('users.id'), nullable=False)
    day = db.Column(db.Date, nullable=False)
    start_time = db.Column(db.Time, nullable=False)
    end_time = db.Column(db.Time, nullable=False)
    status = db.Column(db.Boolean, nullable=False, default=False)

    def __repr__(self):
        return f"<ExpertAvailability {self.availability_id} for Expert {self.expert_id} on {self.day}>"

# Message Model
class Message(db.Model):
    __tablename__ = 'messages'

    message_id = db.Column(db.Integer, primary_key=True)
    assignment_id = db.Column(db.Integer, db.ForeignKey('expert_assignments.assignment_id'), nullable=False)
    sender_id = db.Column(db.Integer, db.ForeignKey('users.id'), nullable=False)
    message_text = db.Column(db.Text, nullable=False)
    sent_at = db.Column(db.DateTime, default=datetime.now())

    def __repr__(self):
        return f"<Message {self.message_id} from User {self.sender_id}>"

# Notification Model
class Notification(db.Model):
    __tablename__ = 'notifications'

    notification_id = db.Column(db.Integer, primary_key=True)
    user_id = db.Column(db.Integer, db.ForeignKey('users.id'), nullable=False)
    message = db.Column(db.Text, nullable=False)
    is_read = db.Column(db.Boolean, default=False)
    created_at = db.Column(db.DateTime, default=datetime.now())

    def __repr__(self):
        return f"<Notification {self.notification_id} for User {self.user_id}>"

# Manager Config Model
class ManagerConfig(db.Model):
    __tablename__ = 'manager_config'

    # Stores the configuration key and value for example, 'base_platform_fee' = '5.0'
    config_key = db.Column(db.String, primary_key=True)
    config_value = db.Column(db.String(100), nullable=False)
    description = db.Column(db.Text)

    # Default configuration keys for fees
    BASE_FEE_KEY = 'base_platform_fee'
    AUTHENTICATED_FEE_KEY = 'authenticated_platform_fee'
    MAX_DURATION_KEY = 'max_auction_duration'

    @classmethod
    def get_fee_percentage(cls, is_authenticated=False):
        """Get the appropriate fee percentage based on item authentication status."""
        if is_authenticated:
            fee = cls.query.filter_by(config_key=cls.AUTHENTICATED_FEE_KEY).first()
            return float(fee.config_value if fee else 5.0)
        fee = cls.query.filter_by(config_key=cls.BASE_FEE_KEY).first()
        return float(fee.config_value if fee else 1.0)

    def __repr__(self):
        return f"<ManagerConfig {self.config_key}>"<|MERGE_RESOLUTION|>--- conflicted
+++ resolved
@@ -1,8 +1,13 @@
-from datetime import datetime
+from calendar import c
+from datetime import date, datetime
+from turtle import back
 from flask_login import UserMixin
 from flask_sqlalchemy import SQLAlchemy
 from uuid import uuid4
 from werkzeug.security import generate_password_hash, check_password_hash
+from flask import current_app
+from flask_mail import Message
+from .tasks import send_winner_email
 
 db = SQLAlchemy()
 
@@ -26,7 +31,10 @@
                            onupdate=datetime.now())
 
     # Relationships to other tables:
-    items = db.relationship('Item', backref='seller', lazy=True)
+    items = db.relationship('Item', 
+                          backref='seller',
+                          lazy=True,
+                          foreign_keys='Item.seller_id')
     bids = db.relationship('Bid', backref='bidder', lazy=True)
     payments = db.relationship('Payment', backref='user', lazy=True)
     authentication_requests = db.relationship('AuthenticationRequest', backref='requester', lazy=True)
@@ -47,6 +55,19 @@
         if not self.password_hash:
             return False
         return check_password_hash(self.password_hash, password)
+
+    # Grab the user's winning items from the database
+    def get_won_items(self):
+        # Get items won by the winner
+        return Item.query.join(Bid).filter(Item.winning_bid_id == Bid.bid_id).filter(Bid.bidder_id == self.id).all()
+
+    # Schedule a task to automate checking and finalising auctions that have ended
+    def schedule_auction_finalisation(self):
+        # Check for finished auctions and set the winner
+        finished_items = Item.query.filter(Item.auction_end <= datetime.now(),
+                                           Item.winning_bid_id.is_(None)).all()
+        for item in finished_items:
+            item.finalise_auction()
 
 # Item Model
 class Item(db.Model):
@@ -65,14 +86,6 @@
     minimum_price = db.Column(db.Numeric(10, 2), nullable=False, default=0.00)
     # Auction cannot be modified if a bid has been placed
     locked = db.Column(db.Boolean, default=False)
-<<<<<<< HEAD
-    # Authentication status: 1 = Not Requested, 2 = Pending, 3 = Approved, 4 = Declined
-    authentication_status = db.Column(
-        db.Integer,
-        nullable=False,
-        default=1
-    )
-=======
 
     winning_bid_id = db.Column(
         db.Integer, 
@@ -94,49 +107,78 @@
         primaryjoin="Item.item_id==Bid.item_id"
     )
     authentication_requests = db.relationship('AuthenticationRequest', backref='item', lazy=True)
->>>>>>> 9ff306e3
     
-    # Relationships:
-    bids = db.relationship('Bid', backref='item', lazy=True)
-    authentication_requests = db.relationship('AuthenticationRequest', backref='item', lazy=True)
-
     def __repr__(self):
         return f"<Item {self.title} (ID: {self.item_id})>"
 
+    # Add method to get highest bid
+    def highest_bid(self):
+        """Get the highest bid for this item"""
+        return Bid.query.filter_by(item_id=self.item_id)\
+                       .order_by(Bid.bid_amount.desc())\
+                       .first()
+
+    # Method for outbid notification
+    def notify_outbid(self, outbid_user):
+        """Create notification for outbid user"""
+        notification = Notification(
+            user_id=outbid_user.id,
+            message=f"You have been outbid on {self.title}",
+            is_read=False,
+            created_at=datetime.now()
+        )
+        db.session.add(notification)
+        db.session.commit()
+
+    def notify_winner(self):
+        """Create notification for auction winner"""
+        winning_bid = self.highest_bid()
+        if winning_bid:
+            notification = Notification(
+                user_id=winning_bid.bidder_id,
+                message=f"Congratulations! You won the auction for {self.title}",
+                is_read=False,
+                created_at=datetime.now()
+            )
+            db.session.add(notification)
+            db.session.commit()
+
+    def notify_winner_email(self):
+        """Queue async email notification to winner"""
+        if self.winning_bid:
+            # Using SQLAlchemy 2.0 pattern
+            winner = db.session.get(User, self.winning_bid.bidder_id)
+            if winner:
+                try:
+                    from .tasks import send_winner_email
+                    send_winner_email.delay(
+                        recipient=winner.email,
+                        item_title=self.title,
+                        bid_amount=self.winning_bid.bid_amount,
+                        end_date=self.auction_end.strftime('%Y-%m-%d %H:%M')
+                    )
+                except Exception as e:
+                    print(f"Error sending winner email: {str(e)}")
+
 # Bid Model
-from sqlalchemy.exc import IntegrityError
-
 class Bid(db.Model):
     __tablename__ = 'bids'
 
     bid_id = db.Column(db.Integer, primary_key=True)
-    item_id = db.Column(db.Integer, db.ForeignKey('items.item_id'), nullable=False)
+    item_id = db.Column(
+        db.Integer, 
+        db.ForeignKey('items.item_id', ondelete='CASCADE'),
+        nullable=False
+    )
     bidder_id = db.Column(db.Integer, db.ForeignKey('users.id'), nullable=False)
     bid_amount = db.Column(db.Numeric(10, 2), nullable=False)
     bid_time = db.Column(db.DateTime, default=datetime.now())
 
-    @staticmethod
-    def place_bid(item_id, user_id, bid_amount):
-        """
-        Handles bid placement with concurrency control to avoid problems
-        """
-        try:
-            item = db.session.query(Item).filter_by(item_id=item_id).first()
-            if not item:
-                return {"error": "Item not found"}, 404
-
-            highest_bid = db.session.query(Bid).filter_by(item_id=item_id).order_by(Bid.bid_amount.desc()).first()
-
-            if highest_bid and bid_amount <= highest_bid.bid_amount:
-                return {"error": "Bid must be higher than the current highest bid"}, 400
-
-            new_bid = Bid(item_id=item_id, bidder_id=user_id, bid_amount=bid_amount)
-            db.session.add(new_bid)
-            db.session.commit()
-            return {"message": "Bid placed successfully", "bid_amount": str(new_bid.bid_amount)}, 200
-        except IntegrityError:
-            db.session.rollback()
-            return {"error": "Database error, please try again"}, 500
+    # Relationship to payments (if any)
+    payments = db.relationship('Payment', backref='bid', lazy=True)
+
+    def __repr__(self):
+        return f"<Bid {self.bid_id} on Item {self.item_id}>"
 
 # Payment Model
 class Payment(db.Model):
@@ -196,7 +238,7 @@
     request_id = db.Column(db.Integer, db.ForeignKey('authentication_requests.request_id'), nullable=False)
     expert_id = db.Column(db.Integer, db.ForeignKey('users.id'), nullable=False)
     assigned_date = db.Column(db.DateTime, default=datetime.now())
-    # Assignment status: 1 = Notified, 2 = In Review, 3 = Awaiting Info, 4 = Completed 
+    # Assignment status: 1 = Notified, 2 = In Review, 3 = Awaiting Info, 4 = Completed
     status = db.Column(
         db.Integer,
         nullable=False,

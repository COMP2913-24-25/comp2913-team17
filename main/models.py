from calendar import c
from datetime import date, datetime
from turtle import back
from flask_login import UserMixin
from flask_sqlalchemy import SQLAlchemy
from uuid import uuid4
from werkzeug.security import generate_password_hash, check_password_hash
from flask import current_app
from flask_mail import Message
from .tasks import send_winner_email

db = SQLAlchemy()

# ---------------------------
# Models
# ---------------------------

# User Model
class User(UserMixin, db.Model):
    __tablename__ = 'users'

    id = db.Column(db.Integer, primary_key=True)
    username = db.Column(db.String(50), unique=True, nullable=False, index=True)
    email = db.Column(db.String(100), unique=True, nullable=False)
    password_hash = db.Column(db.String(255), nullable=False)
    # Roles: 1 = General User, 2 = Expert, 3 = Manager
    role = db.Column(db.Integer, nullable=False, default=1)
    created_at = db.Column(db.DateTime, default=datetime.now())
    updated_at = db.Column(db.DateTime,
                           default=datetime.now(),
                           onupdate=datetime.now())

    # Relationships to other tables:
    items = db.relationship('Item', 
                          backref='seller',
                          lazy=True,
                          foreign_keys='Item.seller_id')
    bids = db.relationship('Bid', backref='bidder', lazy=True)
    payments = db.relationship('Payment', backref='user', lazy=True)
    authentication_requests = db.relationship('AuthenticationRequest', backref='requester', lazy=True)
    expert_assignments = db.relationship('ExpertAssignment', backref='expert', lazy=True)
    expert_availabilities = db.relationship('ExpertAvailability', backref='expert', lazy=True)
    messages_sent = db.relationship('Message', backref='sender', lazy=True)
    notifications = db.relationship('Notification', backref='user', lazy=True)

    def __repr__(self):
        return f"<User {self.username}>"

    def set_password(self, password):
        """Set the password for the user."""
        self.password_hash = generate_password_hash(password, method="pbkdf2")

    def check_password(self, password):
        """Check the password for the user."""
        if not self.password_hash:
            return False
        return check_password_hash(self.password_hash, password)

    # Grab the user's winning items from the database
    def get_won_items(self):
        # Get items won by the winner
        return Item.query.join(Bid).filter(Item.winning_bid_id == Bid.bid_id).filter(Bid.bidder_id == self.id).all()

    # Schedule a task to automate checking and finalising auctions that have ended
    def schedule_auction_finalisation(self):
        # Check for finished auctions and set the winner
        finished_items = Item.query.filter(Item.auction_end <= datetime.now(),
                                           Item.winning_bid_id.is_(None)).all()
        for item in finished_items:
            item.finalise_auction()

<<<<<<< HEAD
# Watch Auctions Model
class WatchedItem(db.Model):
    """Model for users watching auction items."""
    __tablename__ = 'watched_items'
    
    id = db.Column(db.Integer, primary_key=True)
    user_id = db.Column(db.Integer, db.ForeignKey('users.id'), nullable=False)
    item_id = db.Column(db.Integer, db.ForeignKey('items.item_id'), nullable=False)
    added_at = db.Column(db.DateTime, nullable=False, default=datetime.now)
    
    # Relationships
    user = db.relationship('User', backref=db.backref('watched_items', lazy=True))
    item = db.relationship('Item', backref=db.backref('watchers', lazy=True))
    
    __table_args__ = (
        db.UniqueConstraint('user_id', 'item_id', name='unique_user_item_watch'),
    )

# Item Model
=======
>>>>>>> 295f8743
class Item(db.Model):
    __tablename__ = 'items'

    item_id = db.Column(db.Integer, primary_key=True)
    seller_id = db.Column(db.Integer, db.ForeignKey('users.id'), nullable=False)
    # New field for category support
    category_id = db.Column(db.Integer, db.ForeignKey('categories.id'), nullable=True)
    url = db.Column(db.String(32), unique=True,
                    default=lambda: uuid4().hex, nullable=False, index=True)
    title = db.Column(db.String(256), nullable=False)
    description = db.Column(db.Text, nullable=False)
    image = db.Column(db.String(256))
    upload_date = db.Column(db.DateTime, default=datetime.now())
    auction_start = db.Column(db.DateTime, nullable=False)
    auction_end = db.Column(db.DateTime, nullable=False)
    minimum_price = db.Column(db.Numeric(10, 2), nullable=False, default=0.00)
    locked = db.Column(db.Boolean, default=False)

    winning_bid_id = db.Column(
        db.Integer, 
        db.ForeignKey('bids.bid_id', use_alter=True, name='fk_winning_bid'),
        nullable=True
    )
    winning_bid = db.relationship(
        'Bid',
        foreign_keys=[winning_bid_id],
        uselist=False,
        post_update=True
    )
    bids = db.relationship(
        'Bid', 
        backref='item', 
        lazy=True, 
        foreign_keys='Bid.item_id',
        primaryjoin="Item.item_id==Bid.item_id"
    )
    authentication_requests = db.relationship('AuthenticationRequest', backref='item', lazy=True)
    
    def __repr__(self):
        return f"<Item {self.title} (ID: {self.item_id})>"

    # Add method to get highest bid
    def highest_bid(self):
        """Get the highest bid for this item"""
        return Bid.query.filter_by(item_id=self.item_id)\
                       .order_by(Bid.bid_amount.desc())\
                       .first()

    # Method for outbid notification
    def notify_outbid(self, outbid_user):
        """Create notification for outbid user"""
        notification = Notification(
            user_id=outbid_user.id,
            message=f"You have been outbid on {self.title}",
            is_read=False,
            created_at=datetime.now()
        )
        db.session.add(notification)
        db.session.commit()

    def notify_winner(self):
        """Create notification for auction winner"""
        winning_bid = self.highest_bid()
        if winning_bid:
            notification = Notification(
                user_id=winning_bid.bidder_id,
                message=f"Congratulations! You won the auction for {self.title}",
                is_read=False,
                created_at=datetime.now()
            )
            db.session.add(notification)
            db.session.commit()

    def notify_winner_email(self):
        """Queue async email notification to winner"""
        if self.winning_bid:
            # Using SQLAlchemy 2.0 pattern
            winner = db.session.get(User, self.winning_bid.bidder_id)
            if winner:
                try:
                    from .tasks import send_winner_email
                    send_winner_email.delay(
                        recipient=winner.email,
                        item_title=self.title,
                        bid_amount=self.winning_bid.bid_amount,
                        end_date=self.auction_end.strftime('%Y-%m-%d %H:%M')
                    )
                except Exception as e:
                    print(f"Error sending winner email: {str(e)}")

# Bid Model
class Bid(db.Model):
    __tablename__ = 'bids'

    bid_id = db.Column(db.Integer, primary_key=True)
    item_id = db.Column(
        db.Integer, 
        db.ForeignKey('items.item_id', ondelete='CASCADE'),
        nullable=False
    )
    bidder_id = db.Column(db.Integer, db.ForeignKey('users.id'), nullable=False)
    bid_amount = db.Column(db.Numeric(10, 2), nullable=False)
    bid_time = db.Column(db.DateTime, default=datetime.now())

    # Relationship to payments (if any)
    payments = db.relationship('Payment', backref='bid', lazy=True)

    def __repr__(self):
        return f"<Bid {self.bid_id} on Item {self.item_id}>"

# Payment Model
class Payment(db.Model):
    __tablename__ = 'payments'

    payment_id = db.Column(db.Integer, primary_key=True)
    bid_id = db.Column(db.Integer, db.ForeignKey('bids.bid_id'), nullable=False)
    user_id = db.Column(db.Integer, db.ForeignKey('users.id'), nullable=False)
    # For now, store card details as a string,  will probably delete later, not a good idea to store
    card_details = db.Column(
        db.String(255),
        nullable=False
    )
    # Payment status: 1 = Pending, 2 = Completed, 3 = Failed
    payment_status = db.Column(
        db.Integer,
        nullable=False,
        default=1
    )
    payment_time = db.Column(db.DateTime, default=datetime.now())
    platform_fee_percent = db.Column(db.Numeric(4, 2), nullable=False)
    platform_fee_amount = db.Column(db.Numeric(10, 2), nullable=False)

    def __repr__(self):
        return f"<Payment {self.payment_id} for Bid {self.bid_id}>"

# Authentication Request Model
class AuthenticationRequest(db.Model):
    __tablename__ = 'authentication_requests'

    request_id = db.Column(db.Integer, primary_key=True)
    url = db.Column(db.String(32), unique=True,
                    default=lambda: uuid4().hex, nullable=False, index=True)
    item_id = db.Column(db.Integer, db.ForeignKey('items.item_id'), nullable=False)
    requester_id = db.Column(db.Integer, db.ForeignKey('users.id'), nullable=False)
    request_date = db.Column(db.DateTime, default=datetime.now())
    fee_percent = db.Column(db.Numeric(4, 2), nullable=False, default=5.00)
    # Request status: 1 = Pending, 2 = Approved, 3 = Declined
    status = db.Column(
        db.Integer,
        nullable=False,
        default=1
    )
    updated_at = db.Column(db.DateTime,
                           default=datetime.now(),
                           onupdate=datetime.now())

    # Relationship to expert assignments
    expert_assignments = db.relationship('ExpertAssignment', backref='authentication_request', lazy=True)

    # Relationship to messages
    messages = db.relationship('Message', backref='authentication_request', lazy=True)

    def __repr__(self):
        return f"<AuthenticationRequest {self.request_id} for Item {self.item_id}>"

# Expert Assignment Model
class ExpertAssignment(db.Model):
    __tablename__ = 'expert_assignments'

    assignment_id = db.Column(db.Integer, primary_key=True)
    request_id = db.Column(db.Integer, db.ForeignKey('authentication_requests.request_id'), nullable=False)
    expert_id = db.Column(db.Integer, db.ForeignKey('users.id'), nullable=False)
    assigned_date = db.Column(db.DateTime, default=datetime.now())
    # Assignment status: 1 = Notified, 2 = Completed, 3 = Reassigned
    status = db.Column(
        db.Integer,
        nullable=False,
        default=1
    )

    def __repr__(self):
        return f"<ExpertAssignment {self.assignment_id} for Request {self.request_id}>"

# Expert Availability Model
class ExpertAvailability(db.Model):
    __tablename__ = 'expert_availability'

    availability_id = db.Column(db.Integer, primary_key=True)
    expert_id = db.Column(db.Integer, db.ForeignKey('users.id'), nullable=False)
    day = db.Column(db.Date, nullable=False)
    start_time = db.Column(db.Time, nullable=False)
    end_time = db.Column(db.Time, nullable=False)
    status = db.Column(db.Boolean, nullable=False, default=False)

    def __repr__(self):
        return f"<ExpertAvailability {self.availability_id} for Expert {self.expert_id} on {self.day}>"

# Message Model
class Message(db.Model):
    __tablename__ = 'messages'

    message_id = db.Column(db.Integer, primary_key=True)
    authentication_request_id = db.Column(db.Integer, db.ForeignKey('authentication_requests.request_id'), nullable=False)
    sender_id = db.Column(db.Integer, db.ForeignKey('users.id'), nullable=False)
    message_text = db.Column(db.Text, nullable=False)
    sent_at = db.Column(db.DateTime, default=datetime.now())

    def __repr__(self):
        return f"<Message {self.message_id} from User {self.sender_id}>"

# Notification Model
class Notification(db.Model):
    __tablename__ = 'notifications'

    notification_id = db.Column(db.Integer, primary_key=True)
    user_id = db.Column(db.Integer, db.ForeignKey('users.id'), nullable=False)
    message = db.Column(db.Text, nullable=False)
    is_read = db.Column(db.Boolean, default=False)
    created_at = db.Column(db.DateTime, default=datetime.now())

    def __repr__(self):
        return f"<Notification {self.notification_id} for User {self.user_id}>"

# Manager Config Model
class ManagerConfig(db.Model):
    __tablename__ = 'manager_config'

    # Stores the configuration key and value for example, 'base_platform_fee' = '5.0'
    config_key = db.Column(db.String, primary_key=True)
    config_value = db.Column(db.String(100), nullable=False)
    description = db.Column(db.Text)

    # Default configuration keys for fees
    BASE_FEE_KEY = 'base_platform_fee'
    AUTHENTICATED_FEE_KEY = 'authenticated_platform_fee'
    MAX_DURATION_KEY = 'max_auction_duration'

    @classmethod
    def get_fee_percentage(cls, is_authenticated=False):
        """Get the appropriate fee percentage based on item authentication status."""
        if is_authenticated:
            fee = cls.query.filter_by(config_key=cls.AUTHENTICATED_FEE_KEY).first()
            return float(fee.config_value if fee else 5.0)
        fee = cls.query.filter_by(config_key=cls.BASE_FEE_KEY).first()
        return float(fee.config_value if fee else 1.0)

    def __repr__(self):
        return f"<ManagerConfig {self.config_key}>"

# Category Model
class Category(db.Model):
    __tablename__ = 'categories'

    id = db.Column(db.Integer, primary_key=True)
    name = db.Column(db.String(100), unique=True, nullable=False)
    description = db.Column(db.Text)
    # One to many, so each item has one category, but each cat has mnay items
    items = db.relationship('Item', backref='category', lazy=True)

    def __repr__(self):
        return f"<Category {self.name}>"<|MERGE_RESOLUTION|>--- conflicted
+++ resolved
@@ -69,7 +69,6 @@
         for item in finished_items:
             item.finalise_auction()
 
-<<<<<<< HEAD
 # Watch Auctions Model
 class WatchedItem(db.Model):
     """Model for users watching auction items."""
@@ -89,8 +88,6 @@
     )
 
 # Item Model
-=======
->>>>>>> 295f8743
 class Item(db.Model):
     __tablename__ = 'items'
 

import logging
from calendar import c
from datetime import datetime, timedelta
from flask_login import UserMixin
from flask_sqlalchemy import SQLAlchemy
from uuid import uuid4
from werkzeug.security import generate_password_hash, check_password_hash
from flask import current_app
from .email_utils import send_notification_email
from .s3_utils import init_s3

db = SQLAlchemy()
logger = logging.getLogger(__name__)

# ---------------------------
# Models
# ---------------------------

# Table for watched items
user_watched_items = db.Table('user_watched_items',
    db.Column('user_id', db.Integer, db.ForeignKey('users.id')),
    db.Column('item_id', db.Integer, db.ForeignKey('items.item_id'))
)

# User Model
class User(UserMixin, db.Model):
    __tablename__ = 'users'

    id = db.Column(db.Integer, primary_key=True)
    secret_key = db.Column(db.String(32), unique=True,
                    default=lambda: uuid4().hex, nullable=False, index=True)
    username = db.Column(db.String(50), unique=True, nullable=False, index=True)
    email = db.Column(db.String(100), unique=True, nullable=False)
    password_hash = db.Column(db.String(255), nullable=False)
    # Roles: 1 = General User, 2 = Expert, 3 = Manager
    role = db.Column(db.Integer, nullable=False, default=1)
    created_at = db.Column(db.DateTime, default=datetime.now())
    updated_at = db.Column(db.DateTime,
                           default=datetime.now(),
                           onupdate=datetime.now())
<<<<<<< HEAD
    failed_login_attempts = db.Column(db.Integer, default=0)
    locked_until = db.Column(db.DateTime, nullable=True)
=======
    
    # NEW, Stripe Customer ID field for saving card details securely on Stripe
    stripe_customer_id = db.Column(db.String(255), nullable=True)
>>>>>>> 82e68102

    # Relationships to other tables:
    items = db.relationship('Item', 
                          backref='seller',
                          lazy=True,
                          foreign_keys='Item.seller_id')
    bids = db.relationship('Bid', backref='bidder', lazy=True)
    authentication_requests = db.relationship('AuthenticationRequest', backref='requester', lazy=True)
    expert_assignments = db.relationship('ExpertAssignment', backref='expert', lazy=True)
    expert_availabilities = db.relationship('ExpertAvailability', backref='expert', lazy=True)
    messages_sent = db.relationship('Message', backref='sender', lazy=True)
    notifications = db.relationship('Notification', backref='user', lazy=True)
    watched_items = db.relationship('Item', secondary=user_watched_items, 
                                   backref=db.backref('watchers', lazy='dynamic'),
                                   lazy='dynamic')

    def __repr__(self):
        return f"<User {self.username}>"

    def set_password(self, password):
        """Set the password for the user."""
        self.password_hash = generate_password_hash(password, method="pbkdf2")

    def check_password(self, password):
        """Check the password for the user."""
        if not self.password_hash:
            return False
        return check_password_hash(self.password_hash, password)

    def is_account_locked(self):
        """Check if the account is currently locked."""
        return self.locked_until is not None and self.locked_until > datetime.now()
    
    def increment_login_attempts(self):
        """Increment failed login attempts and lock account if threshold reached."""
        self.failed_login_attempts += 1
        if self.failed_login_attempts >= 5:  # Lock after 5 failed attempts
            self.locked_until = datetime.now() + timedelta(minutes=15)  # Lock for 15 minutes
    
    def reset_login_attempts(self):
        """Reset the failed login attempts counter and unlock account."""
        self.failed_login_attempts = 0
        self.locked_until = None

    # Grab the user's winning items from the database
    def get_won_items(self):
        # Get items won by the winner
        return Item.query.join(Bid).filter(Item.winning_bid_id == Bid.bid_id).filter(Bid.bidder_id == self.id).all()

    # Schedule a task to automate checking and finalising auctions that have ended
    def schedule_auction_finalisation(self):
        # Check for finished auctions and set the winner
        finished_items = Item.query.filter(Item.auction_end <= datetime.now(),
                                           Item.winning_bid_id.is_(None)).all()
        for item in finished_items:
            item.finalise_auction()


# Item Model
class Item(db.Model):
    __tablename__ = 'items'

    item_id = db.Column(db.Integer, primary_key=True)
    seller_id = db.Column(db.Integer, db.ForeignKey('users.id'), nullable=False)
    # New field for category support
    category_id = db.Column(db.Integer, db.ForeignKey('categories.id'), nullable=False)
    url = db.Column(db.String(32), unique=True,
                    default=lambda: uuid4().hex, nullable=False, index=True)
    title = db.Column(db.String(256), nullable=False)
    description = db.Column(db.Text, nullable=False)
    upload_date = db.Column(db.DateTime, default=datetime.now())
    auction_start = db.Column(db.DateTime, nullable=False)
    auction_end = db.Column(db.DateTime, nullable=False)
    minimum_price = db.Column(db.Numeric(10, 2), nullable=False, default=0.00)
    locked = db.Column(db.Boolean, default=False)
    # Statuses: 1 = Open, 2 = Won, 3 = Paid
    status = db.Column(db.Integer, nullable=False, default=1)
    # ensures all images are deleted
    images = db.relationship('Image', back_populates='item', cascade='all, delete-orphan')

    winning_bid_id = db.Column(
        db.Integer, 
        db.ForeignKey('bids.bid_id', use_alter=True, name='fk_winning_bid'),
        nullable=True
    )
    winning_bid = db.relationship(
        'Bid',
        foreign_keys=[winning_bid_id],
        uselist=False,
        post_update=True
    )
    bids = db.relationship(
        'Bid', 
        backref='item', 
        lazy=True, 
        foreign_keys='Bid.item_id',
        primaryjoin="Item.item_id==Bid.item_id"
    )
    authentication_requests = db.relationship('AuthenticationRequest', backref='item', lazy=True)
    
    def __repr__(self):
        return f"<Item {self.title} (ID: {self.item_id})>"
    
    def highest_bid(self):
        if not self.bids:
            return None
        return max(self.bids, key=lambda bid: bid.bid_amount)
    
    # Send notification to the outbid user
    def notify_outbid(self, user):
        notification = Notification(
            user_id=user.id,
            message=f"You have been outbid on '{self.title}'",
            item_url=self.url,
            item_title=self.title,
            notification_type=1
        )
        db.session.add(notification)
        db.session.commit()
        
        # Send real-time notification
        try:
            from app import socketio
            socketio.emit('new_notification', {
                'message': notification.message,
                'item_url': notification.item_url, 
                'created_at': notification.created_at.strftime('%Y-%m-%d %H:%M')
            }, room=f'user_{user.secret_key}')
        except Exception as e:
            logger.error(f"Failed to send notification: {e}")
            
        # Send email
        send_notification_email(user, notification)

    # Send notification to the winner
    def notify_winner(self):
        if not self.winning_bid:
            return
        
        winner = User.query.get(self.winning_bid.bidder_id)
        notification = Notification(
            user_id=winner.id,
            message=f"Congratulations! You won the auction for '{self.title}'",
            item_url=self.url,
            item_title=self.title,
            notification_type=2
        )
        db.session.add(notification)
        db.session.commit()
        
        # Send real-time notification
        from app import socketio
        socketio.emit('new_notification', {
            'message': notification.message,
            'item_url': notification.item_url,
            'created_at': notification.created_at.strftime('%Y-%m-%d %H:%M')
        }, room=f'user_{winner.secret_key}')
        
        # Send email
        send_notification_email(winner, notification)

    # Send notification to the losers
    def notify_losers(self):
        if not self.winning_bid:
            return
            
        # Get unique bidders excluding winner
        bidders = set()
        for bid in self.bids:
            if bid.bidder_id != self.winning_bid.bidder_id:
                bidders.add(bid.bidder_id)
        
        for bidder_id in bidders:
            bidder = User.query.get(bidder_id)
            notification = Notification(
                user_id=bidder.id,
                message=f"The auction for '{self.title}' has ended. Unfortunately, you didn't win.",
                item_url=self.url,
                item_title=self.title,
                notification_type=3
            )
            db.session.add(notification)
            db.session.commit()
            
            # Send real-time notification
            from app import socketio
            socketio.emit('new_notification', {
                'message': notification.message,
                'item_url': notification.item_url,
                'created_at': notification.created_at.strftime('%Y-%m-%d %H:%M')
            }, room=f'user_{bidder.secret_key}')

    # Set the winning bid and notify users about the auction outcome
    def finalise_auction(self):
        highest = self.highest_bid()
        if highest:
            self.winning_bid_id = highest.bid_id
            self.status = 2  # Auction is won (but not yet paid)
            db.session.commit()
            # Notify winner and losers
            self.notify_winner()
            self.notify_losers()


    # Count the number of users watching an auction
    def watcher_count(self):
        """Return the number of users watching this auction."""
        return len(self.watchers.all())

class Image(db.Model):
    __tablename__ = 'images'
    image_id = db.Column(db.Integer, primary_key=True)
    item_id = db.Column(db.Integer, db.ForeignKey(Item.item_id), nullable=False)
    url = db.Column(db.String(256), nullable=False)
    upload_date = db.Column(db.DateTime, default=datetime.now())
    item = db.relationship('Item', back_populates='images')

# Bid Model
class Bid(db.Model):
    __tablename__ = 'bids'

    bid_id = db.Column(db.Integer, primary_key=True)
    item_id = db.Column(
        db.Integer, 
        db.ForeignKey('items.item_id', ondelete='CASCADE'),
        nullable=False
    )
    bidder_id = db.Column(db.Integer, db.ForeignKey('users.id'), nullable=False)
    bid_amount = db.Column(db.Numeric(10, 2), nullable=False)
    bid_time = db.Column(db.DateTime, default=datetime.now())

    def __repr__(self):
        return f"<Bid {self.bid_id} on Item {self.item_id}>"

# Authentication Request Model
class AuthenticationRequest(db.Model):
    __tablename__ = 'authentication_requests'

    request_id = db.Column(db.Integer, primary_key=True)
    url = db.Column(db.String(32), unique=True,
                    default=lambda: uuid4().hex, nullable=False, index=True)
    item_id = db.Column(db.Integer, db.ForeignKey('items.item_id'), nullable=False)
    requester_id = db.Column(db.Integer, db.ForeignKey('users.id'), nullable=False)
    request_date = db.Column(db.DateTime, default=datetime.now())
    fee_percent = db.Column(db.Numeric(4, 2), nullable=False, default=5.00)
    # Request status: 1 = Pending, 2 = Approved, 3 = Declined
    status = db.Column(
        db.Integer,
        nullable=False,
        default=1
    )
    updated_at = db.Column(db.DateTime,
                           default=datetime.now(),
                           onupdate=datetime.now())

    # Relationship to expert assignments
    expert_assignments = db.relationship('ExpertAssignment', backref='authentication_request', lazy=True)

    # Relationship to messages
    messages = db.relationship('Message', backref='authentication_request', lazy=True)

    def __repr__(self):
        return f"<AuthenticationRequest {self.request_id} for Item {self.item_id}>"

# Expert Assignment Model
class ExpertAssignment(db.Model):
    __tablename__ = 'expert_assignments'

    assignment_id = db.Column(db.Integer, primary_key=True)
    request_id = db.Column(db.Integer, db.ForeignKey('authentication_requests.request_id'), nullable=False)
    expert_id = db.Column(db.Integer, db.ForeignKey('users.id'), nullable=False)
    assigned_date = db.Column(db.DateTime, default=datetime.now())
    # Assignment status: 1 = Notified, 2 = Completed, 3 = Reassigned
    status = db.Column(
        db.Integer,
        nullable=False,
        default=1
    )

    def __repr__(self):
        return f"<ExpertAssignment {self.assignment_id} for Request {self.request_id}>"

# Expert Availability Model
class ExpertAvailability(db.Model):
    __tablename__ = 'expert_availability'

    availability_id = db.Column(db.Integer, primary_key=True)
    expert_id = db.Column(db.Integer, db.ForeignKey('users.id'), nullable=False)
    day = db.Column(db.Date, nullable=False)
    start_time = db.Column(db.Time, nullable=False)
    end_time = db.Column(db.Time, nullable=False)
    status = db.Column(db.Boolean, nullable=False, default=False)

    def __repr__(self):
        return f"<ExpertAvailability {self.availability_id} for Expert {self.expert_id} on {self.day}>"

# Message Model
class Message(db.Model):
    __tablename__ = 'messages'

    message_id = db.Column(db.Integer, primary_key=True)
    authentication_request_id = db.Column(db.Integer, db.ForeignKey('authentication_requests.request_id'), nullable=False)
    sender_id = db.Column(db.Integer, db.ForeignKey('users.id'), nullable=False)
    message_text = db.Column(db.Text, nullable=False)
    sent_at = db.Column(db.DateTime, default=datetime.now())

    # Relationship to message images
    images = db.relationship('MessageImage', backref='message', lazy='joined')

    # Helper method to get image URLs for this message
    def get_image_urls(self, expiry=3600):
        """Get all image URLs for this message"""
        return [image.get_url(expiry) for image in self.images]

    def __repr__(self):
        return f"<Message {self.message_id} from User {self.sender_id}>"

# Message Images
class MessageImage(db.Model):
    __tablename__ = 'message_images'

    image_id = db.Column(db.Integer, primary_key=True)
    message_id = db.Column(db.Integer, db.ForeignKey('messages.message_id'), nullable=False)
    # Message attachments are private so we store the key not the URL
    image_key = db.Column(db.String(256), nullable=False)

    # Get the URL for the image - only needed here because message attachments are private
    def get_url(self, expiry=3600):
        s3_client = init_s3()
        return s3_client.generate_presigned_url(
            'get_object',
            Params={'Bucket': current_app.config['AWS_BUCKET'], 'Key': self.image_key},
            ExpiresIn=expiry
        )

    def __repr__(self):
        return f"<MessageImage {self.image_id} for Message {self.message_id}>"

# Notification Model
class Notification(db.Model):
    __tablename__ = 'notifications'

    id = db.Column(db.Integer, primary_key=True)
    user_id = db.Column(db.Integer, db.ForeignKey('users.id'), nullable=False)
    message = db.Column(db.String(255), nullable=False)
    is_read = db.Column(db.Boolean, default=False)
    created_at = db.Column(db.DateTime, default=datetime.now())
    item_url = db.Column(db.String(32), nullable=True)
    item_title = db.Column(db.String(256), nullable=True)
    # Notification type: 0 = Default, 1 = Outbid, 2 = Winner, 3 = Loser, 4 = Authentication Update
    notification_type = db.Column(db.Integer, nullable=True, default=0)


    def __repr__(self):
        return f"<Notification {self.id} for user {self.user_id}>"

# Manager Config Model
class ManagerConfig(db.Model):
    __tablename__ = 'manager_config'

    # Stores the configuration key and value for example, 'base_platform_fee' = '5.0'
    config_key = db.Column(db.String, primary_key=True)
    config_value = db.Column(db.String(100), nullable=False)
    description = db.Column(db.Text)

    # Default configuration keys for fees
    BASE_FEE_KEY = 'base_platform_fee'
    AUTHENTICATED_FEE_KEY = 'authenticated_platform_fee'
    MAX_DURATION_KEY = 'max_auction_duration'

    @classmethod
    def get_fee_percentage(cls, is_authenticated=False):
        """Get the appropriate fee percentage based on item authentication status."""
        if is_authenticated:
            fee = cls.query.filter_by(config_key=cls.AUTHENTICATED_FEE_KEY).first()
            return float(fee.config_value if fee else 5.0)
        fee = cls.query.filter_by(config_key=cls.BASE_FEE_KEY).first()
        return float(fee.config_value if fee else 1.0)

    def __repr__(self):
        return f"<ManagerConfig {self.config_key}>"

# Item Category Model
class Category(db.Model):
    __tablename__ = 'categories'

    id = db.Column(db.Integer, primary_key=True)
    name = db.Column(db.String(100), unique=True, nullable=False)
    description = db.Column(db.Text)
    # One to many, so each item has one category, but each cat has many items
    items = db.relationship('Item', backref='category', lazy=True)

    def __repr__(self):
        return f"<Category {self.name}>"

# Expert Category Model
class ExpertCategory(db.Model):
    __tablename__ = 'expert_categories'

    id = db.Column(db.Integer, primary_key=True)
    expert_id = db.Column(db.Integer, db.ForeignKey('users.id'), nullable=False)
    category_id = db.Column(db.Integer, db.ForeignKey('categories.id'), nullable=False)

    # Relationships to other tables
    expert = db.relationship('User', 
                           backref=db.backref('expert_categories', lazy=True),
                           foreign_keys=[expert_id])
    category = db.relationship('Category',
                             backref=db.backref('expert_categories', lazy=True),
                             foreign_keys=[category_id])

    def __repr__(self):
        return f"<ExpertCategory {self.id} for Expert {self.expert_id} in Category {self.category_id}>"<|MERGE_RESOLUTION|>--- conflicted
+++ resolved
@@ -38,14 +38,11 @@
     updated_at = db.Column(db.DateTime,
                            default=datetime.now(),
                            onupdate=datetime.now())
-<<<<<<< HEAD
     failed_login_attempts = db.Column(db.Integer, default=0)
     locked_until = db.Column(db.DateTime, nullable=True)
-=======
     
     # NEW, Stripe Customer ID field for saving card details securely on Stripe
     stripe_customer_id = db.Column(db.String(255), nullable=True)
->>>>>>> 82e68102
 
     # Relationships to other tables:
     items = db.relationship('Item', 

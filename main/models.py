--- conflicted
+++ resolved
@@ -244,13 +244,8 @@
     def notify_winner(self):
         if not self.winning_bid:
             return
-<<<<<<< HEAD
         
         winner = db.session.get(User, self.winning_bid.bidder_id)
-=======
-
-        winner = User.query.get(self.winning_bid.bidder_id)
->>>>>>> b1855be9
         notification = Notification(
             user_id=winner.id,
             message=f"Congratulations! You won the auction for '{self.title}'",
@@ -408,13 +403,8 @@
     def notify_payment_buyer(self):
         if not self.winning_bid:
             return
-<<<<<<< HEAD
             
         buyer = db.session.get(User, self.winning_bid.bidder_id)
-=======
-
-        buyer = User.query.get(self.winning_bid.bidder_id)
->>>>>>> b1855be9
         notification = Notification(
             user_id=buyer.id,
             message=f"Payment successful! You have paid £{self.winning_bid.bid_amount} for '{self.title}'.",
